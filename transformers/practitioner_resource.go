--- conflicted
+++ resolved
@@ -14,18 +14,12 @@
 	selfLink := fmt.Sprintf("/transactions/" + transactionID + "/insolvency/practitioners/" + id)
 
 	dao := &models.PractitionerResourceDao{
-<<<<<<< HEAD
+		ID:              id,
 		IPCode:          req.IPCode,
 		FirstName:       req.FirstName,
 		LastName:        req.LastName,
 		TelephoneNumber: req.TelephoneNumber,
 		Email:           req.Email,
-=======
-		ID:        id,
-		IPCode:    req.IPCode,
-		FirstName: req.FirstName,
-		LastName:  req.LastName,
->>>>>>> 4a4cdf9f
 		Address: models.AddressResourceDao{
 			AddressLine1: req.Address.AddressLine1,
 			AddressLine2: req.Address.AddressLine2,
