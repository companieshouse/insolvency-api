package service

import (
	"errors"
	"fmt"
	"net/http"
	"net/http/httptest"
	"testing"

	"github.com/companieshouse/insolvency-api/constants"
	"github.com/companieshouse/insolvency-api/mocks"
	"github.com/companieshouse/insolvency-api/models"
	"github.com/golang/mock/gomock"
	"github.com/jarcoal/httpmock"
	. "github.com/smartystreets/goconvey/convey"
	"go.mongodb.org/mongo-driver/bson/primitive"
)

var transactionID = "12345678"
var companyNumber = "01234567"
var companyName = "companyName"
var req = httptest.NewRequest(http.MethodPut, "/test", nil)

func createInsolvencyResource() models.InsolvencyResourceDao {
	return models.InsolvencyResourceDao{
		ID:            primitive.ObjectID{},
		TransactionID: transactionID,
		Etag:          "etag1234",
		Kind:          "insolvency",
		Data: models.InsolvencyResourceDaoData{
			CompanyNumber: companyNumber,
			CompanyName:   companyName,
			CaseType:      "insolvency",
			Practitioners: []models.PractitionerResourceDao{
				{
					ID:              "1234",
					IPCode:          "1234",
					FirstName:       "Name",
					LastName:        "LastName",
					TelephoneNumber: "1234",
					Email:           "name@email.com",
					Address:         models.AddressResourceDao{},
					Role:            "final-liquidator",
					Links:           models.PractitionerResourceLinksDao{},
					Appointment: &models.AppointmentResourceDao{
						AppointedOn: "2021-07-07",
						MadeBy:      "creditors",
					},
				},
				{
					ID:              "5678",
					IPCode:          "5678",
					FirstName:       "FirstName",
					LastName:        "LastName",
					TelephoneNumber: "5678",
					Email:           "firstname@email.com",
					Address:         models.AddressResourceDao{},
					Role:            "final-liquidator",
					Links:           models.PractitionerResourceLinksDao{},
					Appointment: &models.AppointmentResourceDao{
						AppointedOn: "2021-07-07",
						MadeBy:      "creditors",
					},
				},
			},
			Attachments: []models.AttachmentResourceDao{
				{
					ID:     "id",
					Type:   "resolution",
					Status: "status",
					Links: models.AttachmentResourceLinksDao{
						Self:     "self",
						Download: "download",
					},
				},
				{
					ID:     "id",
					Type:   "statement-of-affairs-director",
					Status: "status",
					Links: models.AttachmentResourceLinksDao{
						Self:     "self",
						Download: "download",
					},
				},
			},
			Resolution: &models.ResolutionResourceDao{
				DateOfResolution: "2021-06-06",
				Attachments: []string{
					"id",
				},
			},
			StatementOfAffairs: &models.StatementOfAffairsResourceDao{
				StatementDate: "2021-06-06",
				Attachments: []string{
					"id",
				},
			},
		},
		Links: models.InsolvencyResourceLinksDao{
			Self:             "/transactions/123456789/insolvency",
			ValidationStatus: "/transactions/123456789/insolvency/validation-status",
		},
	}
}

func TestUnitValidateInsolvencyDetails(t *testing.T) {
	httpmock.Activate()
	defer httpmock.DeactivateAndReset()

	Convey("error - one practitioner is appointed but not all practitioners have been appointed", t, func() {
		insolvencyCase := createInsolvencyResource()

		// Remove appointment for one practitioner
		insolvencyCase.Data.Practitioners[1].Appointment = nil

		isValid, validationErrors := ValidateInsolvencyDetails(insolvencyCase)

		So(isValid, ShouldBeFalse)
		So(validationErrors, ShouldHaveLength, 1)
		So((*validationErrors)[0].Error, ShouldContainSubstring, fmt.Sprintf("error - all practitioners for insolvency case with transaction id [%s] must be appointed", insolvencyCase.TransactionID))
		So((*validationErrors)[0].Location, ShouldContainSubstring, "appointment")
	})

	Convey("error - one practitioner is appointed but not all practitioners have been appointed - missing date", t, func() {
		insolvencyCase := createInsolvencyResource()

		// Remove appointment for one practitioner
		insolvencyCase.Data.Practitioners[1].Appointment.AppointedOn = ""

		isValid, validationErrors := ValidateInsolvencyDetails(insolvencyCase)

		So(isValid, ShouldBeFalse)
		So(validationErrors, ShouldHaveLength, 1)
		So((*validationErrors)[0].Error, ShouldContainSubstring, fmt.Sprintf("error - all practitioners for insolvency case with transaction id [%s] must be appointed", insolvencyCase.TransactionID))
		So((*validationErrors)[0].Location, ShouldContainSubstring, "appointment")
	})

	Convey("successful validation of practitioner appointments - all practitioners appointed", t, func() {
		isValid, validationErrors := ValidateInsolvencyDetails(createInsolvencyResource())

		So(isValid, ShouldBeTrue)
		So(validationErrors, ShouldHaveLength, 0)
	})

	Convey("successful validation of practitioner appointments - no practitioners are appointed", t, func() {
		insolvencyCase := createInsolvencyResource()

		// Remove appointment details for all practitioners
		insolvencyCase.Data.Practitioners[0].Appointment = nil
		insolvencyCase.Data.Practitioners[1].Appointment = nil

		isValid, validationErrors := ValidateInsolvencyDetails(insolvencyCase)

		So(isValid, ShouldBeTrue)
		So(validationErrors, ShouldHaveLength, 0)
	})

	Convey("error - attachment type is not resolution and practitioners key is absent", t, func() {
		// Expect GetInsolvencyResource to be called once and return a valid insolvency case
		insolvencyCase := models.InsolvencyResourceDao{
			Data: models.InsolvencyResourceDaoData{
				Attachments: []models.AttachmentResourceDao{
					{
						Type: "type",
					},
				},
			},
		}

		isValid, validationErrors := ValidateInsolvencyDetails(insolvencyCase)

		So(isValid, ShouldBeFalse)
		So(validationErrors, ShouldHaveLength, 1)
		So((*validationErrors)[0].Error, ShouldContainSubstring, fmt.Sprintf("error - attachment type requires that at least one practitioner must be present for insolvency case with transaction id [%s]", insolvencyCase.TransactionID))
		So((*validationErrors)[0].Location, ShouldContainSubstring, "resolution attachment type")
	})

	Convey("error - attachment type is not resolution and practitioners object is empty", t, func() {
		insolvencyCase := models.InsolvencyResourceDao{
			Data: models.InsolvencyResourceDaoData{
				Practitioners: []models.PractitionerResourceDao{},
				Attachments: []models.AttachmentResourceDao{
					{
						Type: "type",
					},
				},
			},
		}

		isValid, validationErrors := ValidateInsolvencyDetails(insolvencyCase)

		So(isValid, ShouldBeFalse)
		So(validationErrors, ShouldHaveLength, 1)
		So((*validationErrors)[0].Error, ShouldContainSubstring, fmt.Sprintf("error - attachment type requires that at least one practitioner must be present for insolvency case with transaction id [%s]", insolvencyCase.TransactionID))
		So((*validationErrors)[0].Location, ShouldContainSubstring, "resolution attachment type")
	})

	Convey("successful validation of attachment type - attachment type is not resolution and practitioner present", t, func() {
		insolvencyCase := createInsolvencyResource()

		isValid, validationErrors := ValidateInsolvencyDetails(insolvencyCase)

		So(isValid, ShouldBeTrue)
		So(validationErrors, ShouldHaveLength, 0)
	})

	Convey("successful validation of resolution attachment - attachment type is resolution and practitioner present", t, func() {
		insolvencyCase := createInsolvencyResource()
		// Set attachment type to "resolution"
		insolvencyCase.Data.Attachments[0] = models.AttachmentResourceDao{
			Type: "resolution",
			ID:   "1234",
		}

		insolvencyCase.Data.Resolution = &models.ResolutionResourceDao{
			DateOfResolution: "2021-06-06",
			Attachments: []string{
				"1234",
			},
		}

		isValid, validationErrors := ValidateInsolvencyDetails(insolvencyCase)

		So(isValid, ShouldBeTrue)
		So(validationErrors, ShouldHaveLength, 0)
	})

	Convey("successful validation of resolution attachment - attachment type is resolution and practitioners key is absent", t, func() {
		insolvencyCase := models.InsolvencyResourceDao{
			Data: models.InsolvencyResourceDaoData{
				Attachments: []models.AttachmentResourceDao{
					{
						Type: "resolution",
						ID:   "1234",
					},
				},
				Resolution: &models.ResolutionResourceDao{
					DateOfResolution: "2021-06-06",
					Attachments: []string{
						"1234",
					},
				},
			},
		}

		isValid, validationErrors := ValidateInsolvencyDetails(insolvencyCase)

		So(isValid, ShouldBeTrue)
		So(validationErrors, ShouldHaveLength, 0)
	})

	Convey("successful validation of resolution attachment - attachment type is resolution and practitioners object empty", t, func() {
		insolvencyCase := models.InsolvencyResourceDao{
			Data: models.InsolvencyResourceDaoData{
				Attachments: []models.AttachmentResourceDao{
					{
						Type: "resolution",
						ID:   "1234",
					},
				},
				Resolution: &models.ResolutionResourceDao{
					DateOfResolution: "2021-06-06",
					Attachments: []string{
						"1234",
					},
				},
			},
		}

		isValid, validationErrors := ValidateInsolvencyDetails(insolvencyCase)

		So(isValid, ShouldBeTrue)
		So(validationErrors, ShouldHaveLength, 0)
	})

	Convey("error - attachment type is statement-of-concurrence and attachment type statement-of-affairs-director is not present", t, func() {
		insolvencyCase := createInsolvencyResource()
<<<<<<< HEAD

=======
>>>>>>> 03ae9d52
		// Set attachment type to "statement-of-concurrence"
		insolvencyCase.Data.Attachments = append(insolvencyCase.Data.Attachments, models.AttachmentResourceDao{Type: "statement-of-concurrence"})
		// Remove SOA director
		insolvencyCase.Data.Attachments[1].Type = "type"
		// Remove SOA
		insolvencyCase.Data.StatementOfAffairs = nil
		mockService.EXPECT().GetInsolvencyResource(transactionID).Return(insolvencyCase, nil).Times(1)

		isValid, validationErrors := ValidateInsolvencyDetails(insolvencyCase)

		So(isValid, ShouldBeFalse)
		So(validationErrors, ShouldHaveLength, 1)
		So((*validationErrors)[0].Error, ShouldContainSubstring, fmt.Sprintf("error - attachment statement-of-concurrence must be accompanied by statement-of-affairs-director attachment for insolvency case with transaction id [%s]", insolvencyCase.TransactionID))
		So((*validationErrors)[0].Location, ShouldContainSubstring, "statement of concurrence attachment type")
	})

	Convey("successful validation of statement-of-concurrence attachment - attachment type is statement-of-concurrence and statement-of-affairs-director are present", t, func() {
		insolvencyCase := createInsolvencyResource()
		insolvencyCase.Data.Resolution = nil

		// Set attachment type to "statement-of-concurrence"
		insolvencyCase.Data.Attachments[0].Type = "statement-of-concurrence"
		insolvencyCase.Data.Attachments[1].Type = "statement-of-affairs-director"

		isValid, validationErrors := ValidateInsolvencyDetails(insolvencyCase)

		So(isValid, ShouldBeTrue)
		So(validationErrors, ShouldHaveLength, 0)
	})

	Convey("error - attachment type is statement-of-affairs-liquidator and a practitioner is appointed", t, func() {
		insolvencyCase := createInsolvencyResource()

		// Set attachment type to "statement-of-concurrence"
		insolvencyCase.Data.Attachments[0].Type = "statement-of-affairs-liquidator"

		isValid, validationErrors := ValidateInsolvencyDetails(insolvencyCase)

		So(isValid, ShouldBeFalse)
		So(validationErrors, ShouldHaveLength, 1)
		So((*validationErrors)[0].Error, ShouldContainSubstring, fmt.Sprintf("error - no appointed practitioners can be assigned to the case when attachment type statement-of-affairs-liquidator is included with transaction id [%s]", insolvencyCase.TransactionID))
		So((*validationErrors)[0].Location, ShouldContainSubstring, "statement of affairs liquidator attachment type")
	})

	Convey("successful validation of statement-of-affairs-liquidator - attachment type is statement-of-affairs-liquidator and at least one practitioner is present but not appointed", t, func() {
		insolvencyCase := createInsolvencyResource()

		// Set attachment type to "statement-of-affairs-liquidator"
		insolvencyCase.Data.Attachments[0].Type = "statement-of-affairs-liquidator"

		// Remove resolution from insolvency case
		insolvencyCase.Data.Resolution = nil

		// Remove appointment details for all practitioners
		insolvencyCase.Data.Practitioners[0].Appointment = nil
		insolvencyCase.Data.Practitioners[1].Appointment = nil

		isValid, validationErrors := ValidateInsolvencyDetails(insolvencyCase)

		So(isValid, ShouldBeTrue)
		So(validationErrors, ShouldHaveLength, 0)
	})

	Convey("error - no attachments present and no appointed practitioners on insolvency case", t, func() {
		insolvencyCase := models.InsolvencyResourceDao{
			Data: models.InsolvencyResourceDaoData{},
		}

		isValid, validationErrors := ValidateInsolvencyDetails(insolvencyCase)

		So(isValid, ShouldBeFalse)
		So(validationErrors, ShouldHaveLength, 1)
		So((*validationErrors)[0].Error, ShouldContainSubstring, fmt.Sprintf("error - at least one practitioner must be appointed as there are no attachments for insolvency case with transaction id [%s]", insolvencyCase.TransactionID))
		So((*validationErrors)[0].Location, ShouldContainSubstring, "no attachments")
	})

	Convey("successful validation - no attachments present but at least one appointed practitioner is present on insolvency case", t, func() {
		insolvencyCase := models.InsolvencyResourceDao{
			Data: models.InsolvencyResourceDaoData{
				Practitioners: []models.PractitionerResourceDao{
					{
						Appointment: &models.AppointmentResourceDao{
							AppointedOn: "2020-01-01",
							MadeBy:      "creditors",
						},
					},
				},
			},
		}

		isValid, validationErrors := ValidateInsolvencyDetails(insolvencyCase)

		So(isValid, ShouldBeTrue)
		So(validationErrors, ShouldHaveLength, 0)
	})

	Convey("error - resolution attachment present and no date of resolution filed for insolvency case", t, func() {
		insolvencyCase := createInsolvencyResource()
		insolvencyCase.Data.Attachments[0].Type = "resolution"
		insolvencyCase.Data.Resolution = &models.ResolutionResourceDao{
			DateOfResolution: "",
		}

		isValid, validationErrors := ValidateInsolvencyDetails(insolvencyCase)

		So(isValid, ShouldBeFalse)
		So(validationErrors, ShouldHaveLength, 1)
		So((*validationErrors)[0].Error, ShouldContainSubstring, fmt.Sprintf("error - a date of resolution must be present as there is an attachment with type resolution for insolvency case with transaction id [%s]", insolvencyCase.TransactionID))
		So((*validationErrors)[0].Location, ShouldContainSubstring, "no date of resolution")
	})

	Convey("error - date_of_resolution present and no resolution filed for insolvency case", t, func() {
		insolvencyCase := createInsolvencyResource()
		insolvencyCase.Data.Attachments[0].Type = "test"

		insolvencyCase.Data.Resolution = &models.ResolutionResourceDao{
			DateOfResolution: "2021-06-06",
		}

		isValid, validationErrors := ValidateInsolvencyDetails(insolvencyCase)

		So(isValid, ShouldBeFalse)
		So(validationErrors, ShouldHaveLength, 1)
		So((*validationErrors)[0].Error, ShouldContainSubstring, fmt.Sprintf("error - a resolution attachment must be present as there is a date_of_resolution filed for insolvency case with transaction id [%s]", insolvencyCase.TransactionID))

		So((*validationErrors)[0].Location, ShouldContainSubstring, "no resolution")
	})

	Convey("error - id for uploaded resolution attachment does not match id supplied with resolution filed for insolvency case", t, func() {
		insolvencyCase := createInsolvencyResource()
		insolvencyCase.Data.Attachments[0] = models.AttachmentResourceDao{
			Type: "resolution",
			ID:   "1234",
		}
		insolvencyCase.Data.Resolution = &models.ResolutionResourceDao{
			DateOfResolution: "2021-06-06",
			Attachments: []string{
				"0234",
			},
		}

		isValid, validationErrors := ValidateInsolvencyDetails(insolvencyCase)

		So(isValid, ShouldBeFalse)
		So(validationErrors, ShouldHaveLength, 1)
		So((*validationErrors)[0].Error, ShouldContainSubstring, fmt.Sprintf("error - id for uploaded resolution attachment must match the attachment id supplied when filing a resolution for insolvency case with transaction id [%s]", insolvencyCase.TransactionID))

		So((*validationErrors)[0].Location, ShouldContainSubstring, "attachment ids do not match")
	})

	Convey("successful validation - resolution attachment present and date of resolution filed for insolvency case", t, func() {
		insolvencyCase := createInsolvencyResource()
		insolvencyCase.Data.Attachments[0] = models.AttachmentResourceDao{
			Type: "resolution",
			ID:   "1234",
		}
		insolvencyCase.Data.Resolution = &models.ResolutionResourceDao{
			DateOfResolution: "2021-06-06",
			Attachments: []string{
				"1234",
			},
		}
		isValid, validationErrors := ValidateInsolvencyDetails(insolvencyCase)

		So(isValid, ShouldBeTrue)
		So(validationErrors, ShouldHaveLength, 0)
	})

	Convey("error - statement-of-affairs-director filed but no statement date exists in DB", t, func() {
		mockCtrl := gomock.NewController(t)
		defer mockCtrl.Finish()
		mockService := mocks.NewMockService(mockCtrl)

		// Create insolvency case and remove SOA date
		insolvencyCase := createInsolvencyResource()
		insolvencyCase.Data.StatementOfAffairs = &models.StatementOfAffairsResourceDao{
			StatementDate: "",
		}

		// Call and retrieve insolvency case from dao service
		mockService.EXPECT().GetInsolvencyResource(transactionID).Return(insolvencyCase, nil).Times(1)

		isValid, validationErrors := ValidateInsolvencyDetails(mockService, transactionID)

		So(isValid, ShouldBeFalse)
		So(validationErrors, ShouldHaveLength, 1)
		So((*validationErrors)[0].Error, ShouldContainSubstring, fmt.Sprintf("error - a date of statement of affairs must be present as there is an attachment with type [%s] for insolvency case with transaction id [%s]", constants.StatementOfAffairsDirector.String(), insolvencyCase.TransactionID))
		So((*validationErrors)[0].Location, ShouldContainSubstring, "statement-of-affairs")
	})

	Convey("error - practitioner appointment is before date of resolution", t, func() {
		// Add resolution to insolvency case
		insolvencyCase := createInsolvencyResource()
		insolvencyCase.Data.Attachments[0] = models.AttachmentResourceDao{
			Type: "resolution",
			ID:   "1234",
		}
		insolvencyCase.Data.Resolution = &models.ResolutionResourceDao{
			DateOfResolution: "2021-06-06",
			Attachments: []string{
				"1234",
			},
		}

		// Appoint practitioner before resolution
		insolvencyCase.Data.Practitioners[0].Appointment.AppointedOn = "2021-05-05"

		isValid, validationErrors := ValidateInsolvencyDetails(insolvencyCase)
		So(isValid, ShouldBeFalse)
		So((*validationErrors)[0].Error, ShouldContainSubstring, fmt.Sprintf("error - practitioner [%s] appointed on [%s] is before the resolution date [%s]", insolvencyCase.Data.Practitioners[0].ID, insolvencyCase.Data.Practitioners[0].Appointment.AppointedOn, insolvencyCase.Data.Resolution.DateOfResolution))
		So((*validationErrors)[0].Location, ShouldContainSubstring, "practitioner")
	})

	Convey("error parsing appointment date", t, func() {
		// Add resolution to insolvency case
		insolvencyCase := createInsolvencyResource()
		insolvencyCase.Data.Attachments[0] = models.AttachmentResourceDao{
			Type: "resolution",
			ID:   "1234",
		}
		insolvencyCase.Data.Resolution = &models.ResolutionResourceDao{
			DateOfResolution: "2021-06-06",
			Attachments: []string{
				"1234",
			},
		}

		// Appoint practitioner before resolution
		insolvencyCase.Data.Practitioners[0].Appointment.AppointedOn = "date"

		isValid, validationErrors := ValidateInsolvencyDetails(insolvencyCase)
		So(isValid, ShouldBeFalse)
		So((*validationErrors)[0].Error, ShouldContainSubstring, fmt.Sprintf("cannot parse"))
		So((*validationErrors)[0].Location, ShouldContainSubstring, "practitioner")
	})

	Convey("error parsing resolution date", t, func() {
		// Add resolution to insolvency case
		insolvencyCase := createInsolvencyResource()
		insolvencyCase.Data.Attachments[0] = models.AttachmentResourceDao{
			Type: "resolution",
			ID:   "1234",
		}
		insolvencyCase.Data.Resolution = &models.ResolutionResourceDao{
			DateOfResolution: "date",
			Attachments: []string{
				"1234",
			},
		}
		// Appoint practitioner before resolution
		insolvencyCase.Data.Practitioners[0].Appointment.AppointedOn = "2021-05-05"

		isValid, validationErrors := ValidateInsolvencyDetails(insolvencyCase)
		So(isValid, ShouldBeFalse)
		So((*validationErrors)[0].Error, ShouldContainSubstring, fmt.Sprintf("cannot parse"))
		So((*validationErrors)[0].Location, ShouldContainSubstring, "practitioner")
	})

	Convey("valid insolvency case - appointment date is after resolution date", t, func() {
		// Add resolution to insolvency case
		insolvencyCase := createInsolvencyResource()
		insolvencyCase.Data.Attachments[0] = models.AttachmentResourceDao{
			Type: "resolution",
			ID:   "1234",
		}
		insolvencyCase.Data.Resolution = &models.ResolutionResourceDao{
			DateOfResolution: "2021-06-06",
			Attachments: []string{
				"1234",
			},
		}

		isValid, validationErrors := ValidateInsolvencyDetails(insolvencyCase)
		So(isValid, ShouldBeTrue)
		So(validationErrors, ShouldHaveLength, 0)
	})

	Convey("error - antivirus check has not been completed", t, func() {
		mockCtrl := gomock.NewController(t)
		defer mockCtrl.Finish()
		mockService := mocks.NewMockService(mockCtrl)

		insolvencyCase := createInsolvencyResource()

		attachment := `{
			"name": "file",
			"size": 1000,
			"content_type": "test",
			"av_status": "not-scanned"
			}`

		// Expect GetAttachmentDetails to be called once and return the attachment
		httpmock.RegisterResponder(http.MethodGet, `=~.*`, httpmock.NewStringResponder(http.StatusOK, attachment))

		mockService.EXPECT().UpdateAttachmentStatus(transactionID, insolvencyCase.Data.Attachments[0].ID, "integrity_failed").Return(http.StatusNoContent, nil).Times(2)

		isValid, validationErrors := ValidateAntivirus(mockService, insolvencyCase, req)

		So(isValid, ShouldBeFalse)
		So(validationErrors, ShouldHaveLength, 1)
		So((*validationErrors)[0].Error, ShouldContainSubstring, fmt.Sprintf("error - antivirus check has failed on insolvency case with transaction id [%s], attachments have not been scanned", insolvencyCase.TransactionID))
		So((*validationErrors)[0].Location, ShouldContainSubstring, "antivirus incomplete")
	})

	Convey("error - antivirus check has failed, attachment is infected", t, func() {
		mockCtrl := gomock.NewController(t)
		defer mockCtrl.Finish()
		mockService := mocks.NewMockService(mockCtrl)

		insolvencyCase := createInsolvencyResource()

		attachment := `{
			"name": "file",
			"size": 1000,
			"content_type": "test",
			"av_status": "infected"
			}`

		// Expect GetAttachmentDetails to be called once and return the attachment
		httpmock.RegisterResponder(http.MethodGet, `=~.*`, httpmock.NewStringResponder(http.StatusOK, attachment))

		mockService.EXPECT().UpdateAttachmentStatus(transactionID, insolvencyCase.Data.Attachments[0].ID, "integrity_failed").Return(http.StatusNoContent, nil).Times(2)

		isValid, validationErrors := ValidateAntivirus(mockService, insolvencyCase, req)

		So(isValid, ShouldBeFalse)
		So(validationErrors, ShouldHaveLength, 1)
		So((*validationErrors)[0].Error, ShouldContainSubstring, fmt.Sprintf("error - antivirus check has failed on insolvency case with transaction id [%s], virus detected", insolvencyCase.TransactionID))
		So((*validationErrors)[0].Location, ShouldContainSubstring, "antivirus failure")
	})

	Convey("successful validation - antivirus check has passed, attachment is clean", t, func() {
		mockCtrl := gomock.NewController(t)
		defer mockCtrl.Finish()
		mockService := mocks.NewMockService(mockCtrl)

		insolvencyCase := createInsolvencyResource()

		attachment := `{
			"name": "file",
			"size": 1000,
			"content_type": "test",
			"av_status": "clean"
			}`

		// Expect GetAttachmentDetails to be called once and return the attachment
		httpmock.RegisterResponder(http.MethodGet, `=~.*`, httpmock.NewStringResponder(http.StatusOK, attachment))

		mockService.EXPECT().UpdateAttachmentStatus(transactionID, insolvencyCase.Data.Attachments[0].ID, "processed").Return(http.StatusNoContent, nil).Times(2)

		isValid, validationErrors := ValidateAntivirus(mockService, insolvencyCase, req)

		So(isValid, ShouldBeTrue)
		So(validationErrors, ShouldHaveLength, 0)
	})
}

var transactionProfileResponseClosed = `
{
 "status": "closed"
}
`

func TestUnitGenerateFilings(t *testing.T) {
	httpmock.Activate()
	defer httpmock.DeactivateAndReset()

	Convey("error getting insolvency resource from database", t, func() {
		mockCtrl := gomock.NewController(t)
		defer mockCtrl.Finish()
		mockService := mocks.NewMockService(mockCtrl)

		// Expect GetInsolvencyResource to be called once and return an error for the insolvency case
		mockService.EXPECT().GetInsolvencyResource(transactionID).Return(createInsolvencyResource(), errors.New("insolvency case does not exist")).Times(1)

		filings, err := GenerateFilings(mockService, transactionID)

		So(filings, ShouldBeNil)
		So(err.Error(), ShouldContainSubstring, "insolvency case does not exist")
	})

	Convey("Generate filing for 600 case with two practitioners", t, func() {
		mockCtrl := gomock.NewController(t)
		defer mockCtrl.Finish()
		mockService := mocks.NewMockService(mockCtrl)

		// Expect the transaction api to be called and return a closed transaction
		httpmock.RegisterResponder(http.MethodGet, "https://api.companieshouse.gov.uk/transactions/12345678", httpmock.NewStringResponder(http.StatusOK, transactionProfileResponseClosed))

		insolvencyResource := createInsolvencyResource()
		insolvencyResource.Data.Attachments = []models.AttachmentResourceDao{}

		// Expect GetInsolvencyResource to be called once and return a valid insolvency case
		mockService.EXPECT().GetInsolvencyResource(transactionID).Return(insolvencyResource, nil).Times(1)

		filings, err := GenerateFilings(mockService, transactionID)

		So(filings[0].Kind, ShouldEqual, "insolvency#600")
		So(filings[0].DescriptionIdentifier, ShouldEqual, "600")
		So(err, ShouldBeNil)
	})

	Convey("Generate filing for LRESEX case with resolution attachment and no practitioners", t, func() {
		mockCtrl := gomock.NewController(t)
		defer mockCtrl.Finish()
		mockService := mocks.NewMockService(mockCtrl)

		// Expect the transaction api to be called and return a closed transaction
		httpmock.RegisterResponder(http.MethodGet, "https://api.companieshouse.gov.uk/transactions/12345678", httpmock.NewStringResponder(http.StatusOK, transactionProfileResponseClosed))

		insolvencyResource := createInsolvencyResource()
		insolvencyResource.Data.Practitioners = []models.PractitionerResourceDao{}
		insolvencyResource.Data.Attachments = []models.AttachmentResourceDao{
			{
				ID:     "id",
				Type:   "resolution",
				Status: "status",
				Links: models.AttachmentResourceLinksDao{
					Self:     "self",
					Download: "download",
				},
			},
		}

		// Expect GetInsolvencyResource to be called once and return a valid insolvency case
		mockService.EXPECT().GetInsolvencyResource(transactionID).Return(insolvencyResource, nil).Times(1)

		filings, err := GenerateFilings(mockService, transactionID)

		So(filings[0].Kind, ShouldEqual, "insolvency#LRESEX")
		So(filings[0].DescriptionIdentifier, ShouldEqual, "LRESEX")
		So(err, ShouldBeNil)
	})

	Convey("Generate filing for LIQ02 case with statement-of-affairs-director attachment and two practitioners", t, func() {
		mockCtrl := gomock.NewController(t)
		defer mockCtrl.Finish()
		mockService := mocks.NewMockService(mockCtrl)

		// Expect the transaction api to be called and return a closed transaction
		httpmock.RegisterResponder(http.MethodGet, "https://api.companieshouse.gov.uk/transactions/12345678", httpmock.NewStringResponder(http.StatusOK, transactionProfileResponseClosed))

		insolvencyResource := createInsolvencyResource()
		insolvencyResource.Data.Practitioners[0].Appointment = nil
		insolvencyResource.Data.Practitioners[1].Appointment = nil
		insolvencyResource.Data.Attachments = []models.AttachmentResourceDao{
			{
				ID:     "id",
				Type:   "statement-of-affairs-director",
				Status: "status",
				Links: models.AttachmentResourceLinksDao{
					Self:     "self",
					Download: "download",
				},
			},
		}

		// Expect GetInsolvencyResource to be called once and return a valid insolvency case
		mockService.EXPECT().GetInsolvencyResource(transactionID).Return(insolvencyResource, nil).Times(1)

		filings, err := GenerateFilings(mockService, transactionID)

		So(filings[0].Kind, ShouldEqual, "insolvency#LIQ02")
		So(filings[0].DescriptionIdentifier, ShouldEqual, "LIQ02")
		So(err, ShouldBeNil)
	})

	Convey("Generate filing for LIQ02 case with statement-of-affairs-liquidator attachment and two practitioners", t, func() {
		mockCtrl := gomock.NewController(t)
		defer mockCtrl.Finish()
		mockService := mocks.NewMockService(mockCtrl)

		// Expect the transaction api to be called and return a closed transaction
		httpmock.RegisterResponder(http.MethodGet, "https://api.companieshouse.gov.uk/transactions/12345678", httpmock.NewStringResponder(http.StatusOK, transactionProfileResponseClosed))

		insolvencyResource := createInsolvencyResource()
		insolvencyResource.Data.Practitioners[0].Appointment = nil
		insolvencyResource.Data.Practitioners[1].Appointment = nil
		insolvencyResource.Data.Attachments = []models.AttachmentResourceDao{
			{
				ID:     "id",
				Type:   "statement-of-affairs-liquidator",
				Status: "status",
				Links: models.AttachmentResourceLinksDao{
					Self:     "self",
					Download: "download",
				},
			},
		}

		// Expect GetInsolvencyResource to be called once and return a valid insolvency case
		mockService.EXPECT().GetInsolvencyResource(transactionID).Return(insolvencyResource, nil).Times(1)

		filings, err := GenerateFilings(mockService, transactionID)

		So(filings[0].Kind, ShouldEqual, "insolvency#LIQ02")
		So(filings[0].DescriptionIdentifier, ShouldEqual, "LIQ02")
		So(err, ShouldBeNil)
	})

	Convey("Generate filing for LIQ02 case with statement-of-affairs-liquidator and statement-of-affairs-director attachments and two practitioners", t, func() {
		mockCtrl := gomock.NewController(t)
		defer mockCtrl.Finish()
		mockService := mocks.NewMockService(mockCtrl)

		// Expect the transaction api to be called and return a closed transaction
		httpmock.RegisterResponder(http.MethodGet, "https://api.companieshouse.gov.uk/transactions/12345678", httpmock.NewStringResponder(http.StatusOK, transactionProfileResponseClosed))

		insolvencyResource := createInsolvencyResource()
		insolvencyResource.Data.Practitioners[0].Appointment = nil
		insolvencyResource.Data.Practitioners[1].Appointment = nil
		insolvencyResource.Data.Attachments = []models.AttachmentResourceDao{
			{
				ID:     "id",
				Type:   "statement-of-affairs-liquidator",
				Status: "status",
				Links: models.AttachmentResourceLinksDao{
					Self:     "self",
					Download: "download",
				},
			},
			{
				ID:     "id",
				Type:   "statement-of-affairs-director",
				Status: "status",
				Links: models.AttachmentResourceLinksDao{
					Self:     "self",
					Download: "download",
				},
			},
		}

		// Expect GetInsolvencyResource to be called once and return a valid insolvency case
		mockService.EXPECT().GetInsolvencyResource(transactionID).Return(insolvencyResource, nil).Times(1)

		filings, err := GenerateFilings(mockService, transactionID)

		So(filings[0].Kind, ShouldEqual, "insolvency#LIQ02")
		So(filings[0].DescriptionIdentifier, ShouldEqual, "LIQ02")
		So(err, ShouldBeNil)
	})

	Convey("Generate filing for 600 and LIQ02 case with statement-of-affairs-director attachment and two practitioners", t, func() {
		mockCtrl := gomock.NewController(t)
		defer mockCtrl.Finish()
		mockService := mocks.NewMockService(mockCtrl)

		// Expect the transaction api to be called and return a closed transaction
		httpmock.RegisterResponder(http.MethodGet, "https://api.companieshouse.gov.uk/transactions/12345678", httpmock.NewStringResponder(http.StatusOK, transactionProfileResponseClosed))

		insolvencyResource := createInsolvencyResource()
		insolvencyResource.Data.Attachments = []models.AttachmentResourceDao{
			{
				ID:     "id",
				Type:   "statement-of-affairs-director",
				Status: "status",
				Links: models.AttachmentResourceLinksDao{
					Self:     "self",
					Download: "download",
				},
			},
		}

		// Expect GetInsolvencyResource to be called once and return a valid insolvency case
		mockService.EXPECT().GetInsolvencyResource(transactionID).Return(insolvencyResource, nil).Times(1)

		filings, err := GenerateFilings(mockService, transactionID)

		So(filings[0].Kind, ShouldEqual, "insolvency#600")
		So(filings[0].DescriptionIdentifier, ShouldEqual, "600")
		So(filings[1].Kind, ShouldEqual, "insolvency#LIQ02")
		So(filings[1].DescriptionIdentifier, ShouldEqual, "LIQ02")
		So(err, ShouldBeNil)
	})

	Convey("Generate filing for 600, LRESEX, and LIQ02 case with statement-of-affairs-director and statement-of-affairs-liquidator attachments and two practitioners", t, func() {
		mockCtrl := gomock.NewController(t)
		defer mockCtrl.Finish()
		mockService := mocks.NewMockService(mockCtrl)

		// Expect the transaction api to be called and return a closed transaction
		httpmock.RegisterResponder(http.MethodGet, "https://api.companieshouse.gov.uk/transactions/12345678", httpmock.NewStringResponder(http.StatusOK, transactionProfileResponseClosed))

		insolvencyResource := createInsolvencyResource()
		insolvencyResource.Data.Attachments = []models.AttachmentResourceDao{
			{
				ID:     "id",
				Type:   "resolution",
				Status: "status",
				Links: models.AttachmentResourceLinksDao{
					Self:     "self",
					Download: "download",
				},
			},
			{
				ID:     "id",
				Type:   "statement-of-affairs-director",
				Status: "status",
				Links: models.AttachmentResourceLinksDao{
					Self:     "self",
					Download: "download",
				},
			},
			{
				ID:     "id",
				Type:   "statement-of-affairs-liquidator",
				Status: "status",
				Links: models.AttachmentResourceLinksDao{
					Self:     "self",
					Download: "download",
				},
			},
		}

		// Expect GetInsolvencyResource to be called once and return a valid insolvency case
		mockService.EXPECT().GetInsolvencyResource(transactionID).Return(insolvencyResource, nil).Times(1)

		filings, err := GenerateFilings(mockService, transactionID)

		So(filings[0].Kind, ShouldEqual, "insolvency#600")
		So(filings[0].DescriptionIdentifier, ShouldEqual, "600")
		So(filings[1].Kind, ShouldEqual, "insolvency#LRESEX")
		So(filings[1].DescriptionIdentifier, ShouldEqual, "LRESEX")
		So(filings[2].Kind, ShouldEqual, "insolvency#LIQ02")
		So(filings[2].DescriptionIdentifier, ShouldEqual, "LIQ02")
		So(err, ShouldBeNil)
	})
}<|MERGE_RESOLUTION|>--- conflicted
+++ resolved
@@ -275,17 +275,12 @@
 
 	Convey("error - attachment type is statement-of-concurrence and attachment type statement-of-affairs-director is not present", t, func() {
 		insolvencyCase := createInsolvencyResource()
-<<<<<<< HEAD
-
-=======
->>>>>>> 03ae9d52
 		// Set attachment type to "statement-of-concurrence"
 		insolvencyCase.Data.Attachments = append(insolvencyCase.Data.Attachments, models.AttachmentResourceDao{Type: "statement-of-concurrence"})
 		// Remove SOA director
 		insolvencyCase.Data.Attachments[1].Type = "type"
 		// Remove SOA
 		insolvencyCase.Data.StatementOfAffairs = nil
-		mockService.EXPECT().GetInsolvencyResource(transactionID).Return(insolvencyCase, nil).Times(1)
 
 		isValid, validationErrors := ValidateInsolvencyDetails(insolvencyCase)
 
@@ -448,9 +443,6 @@
 	})
 
 	Convey("error - statement-of-affairs-director filed but no statement date exists in DB", t, func() {
-		mockCtrl := gomock.NewController(t)
-		defer mockCtrl.Finish()
-		mockService := mocks.NewMockService(mockCtrl)
 
 		// Create insolvency case and remove SOA date
 		insolvencyCase := createInsolvencyResource()
@@ -458,10 +450,7 @@
 			StatementDate: "",
 		}
 
-		// Call and retrieve insolvency case from dao service
-		mockService.EXPECT().GetInsolvencyResource(transactionID).Return(insolvencyCase, nil).Times(1)
-
-		isValid, validationErrors := ValidateInsolvencyDetails(mockService, transactionID)
+		isValid, validationErrors := ValidateInsolvencyDetails(insolvencyCase)
 
 		So(isValid, ShouldBeFalse)
 		So(validationErrors, ShouldHaveLength, 1)
