package service

import (
	"errors"
	"fmt"
	"net/http"
	"net/http/httptest"
	"testing"

	"github.com/companieshouse/insolvency-api/constants"
	"github.com/companieshouse/insolvency-api/mocks"
	"github.com/companieshouse/insolvency-api/models"
	"github.com/golang/mock/gomock"
	"github.com/jarcoal/httpmock"
	. "github.com/smartystreets/goconvey/convey"
	"go.mongodb.org/mongo-driver/bson/primitive"
)

var transactionID = "12345678"
var companyNumber = "01234567"
var companyName = "companyName"
var req = httptest.NewRequest(http.MethodPut, "/test", nil)

func createInsolvencyResource() *models.InsolvencyResourceDao {
	_, practitionerResourceDao, appointmentResourceDao := generateInsolvencyPractitionerAppointmentResources()

	jsonPractitionersDao := `{
		"VM04221441": "/transactions/168570-809316-704268/insolvency/practitioners/VM04221441",
		"VM04221442": "/transactions/168570-809316-704268/insolvency/practitioners/VM04221442"
	}`

	appointmentResourceDao.Data.AppointedOn = "2021-07-07"
	appointmentResourceDao.Data.MadeBy = "creditors"

	practitionerResourceDao.Data.Appointment = &appointmentResourceDao

	practitionerResourceDao1 := models.PractitionerResourceDao{}
	practitionerResourceDao1.Data.IPCode = "5678"
	practitionerResourceDao1.Data.FirstName = "FirstName"
	practitionerResourceDao1.Data.LastName = "LastName"
	practitionerResourceDao1.Data.TelephoneNumber = "5678"
	practitionerResourceDao1.Data.Email = "firstname@email.com"
	practitionerResourceDao1.Data.Address = models.AddressResourceDao{}
	practitionerResourceDao1.Data.Role = "final-liquidator"
	practitionerResourceDao1.Data.Links = models.PractitionerResourceLinksDao{}

	appointmentResourceDao.Data.AppointedOn = "2021-07-07"
	appointmentResourceDao.Data.MadeBy = "creditors"

	practitionerResourceDao1.Data.Appointment = &appointmentResourceDao

	insolvencyResourceDao := models.InsolvencyResourceDao{
		ID:            primitive.ObjectID{},
		TransactionID: transactionID,
	}
	insolvencyResourceDao.Data.Etag = "etag1234"
	insolvencyResourceDao.Data.Kind = "insolvency"
	insolvencyResourceDao.Data.CompanyNumber = companyNumber
	insolvencyResourceDao.Data.CompanyName = companyName
	insolvencyResourceDao.Data.CaseType = "insolvency"
	insolvencyResourceDao.Data.Practitioners = jsonPractitionersDao
	insolvencyResourceDao.Data.Attachments = []models.AttachmentResourceDao{
		{
			ID:     "id",
			Type:   "resolution",
			Status: "status",
			Links: models.AttachmentResourceLinksDao{
				Self:     "self",
				Download: "download",
			},
		},
		{
			ID:     "id",
			Type:   "statement-of-affairs-director",
			Status: "status",
			Links: models.AttachmentResourceLinksDao{
				Self:     "self",
				Download: "download",
			},
		},
		{
			ID:     "id",
			Type:   "progress-report",
			Status: "status",
			Links: models.AttachmentResourceLinksDao{
				Self:     "self",
				Download: "download",
			},
		},
	}
	insolvencyResourceDao.Data.Resolution = &models.ResolutionResourceDao{
		DateOfResolution: "2021-06-06",
		Attachments: []string{
			"id",
		},
	}
	insolvencyResourceDao.Data.StatementOfAffairs = &models.StatementOfAffairsResourceDao{
		StatementDate: "2021-06-06",
		Attachments: []string{
			"id",
		},
	}
	insolvencyResourceDao.Data.ProgressReport = &models.ProgressReportResourceDao{
		FromDate: "2021-04-14",
		ToDate:   "2022-04-13",
		Attachments: []string{
			"id",
		},
	}
	insolvencyResourceDao.Data.Links = models.InsolvencyResourceLinksDao{
		Self:             "/transactions/123456789/insolvency",
		ValidationStatus: "/transactions/123456789/insolvency/validation-status",
	}

	return &insolvencyResourceDao

}

func TestUnitValidateInsolvencyDetails(t *testing.T) {
	httpmock.Activate()
	defer httpmock.DeactivateAndReset()

	Convey("error - one practitioner is appointed but not all practitioners have been appointed", t, func() {
		insolvencyCase := createInsolvencyResource()

		// Remove appointment for one practitioner
		practitionerResourceDao := models.PractitionerResourceDao{}
		practitionerResourceDao.Data.Appointment = &models.AppointmentResourceDao{}
		practitionerResourceDaos := append([]models.PractitionerResourceDao{}, practitionerResourceDao)

		validationErrors := ValidateInsolvencyDetails(*insolvencyCase, practitionerResourceDaos)

		So(validationErrors, ShouldHaveLength, 3)
		So((*validationErrors)[0].Error, ShouldContainSubstring, fmt.Sprintf("error - all practitioners for insolvency case with transaction id [%s] must be appointed", insolvencyCase.TransactionID))
		So((*validationErrors)[0].Location, ShouldContainSubstring, "appointment")
	})

	Convey("error - one practitioner is appointed but not all practitioners have been appointed - missing date", t, func() {
		insolvencyCase := createInsolvencyResource()

		appointmentResourceDao := models.AppointmentResourceDao{}

		appointmentResourceDao.Data.AppointedOn = "2021-07-07"
		practitionerResourceDao := models.PractitionerResourceDao{}
		practitionerResourceDao.Data.Appointment = &appointmentResourceDao

		practitionerResourceDao1 := models.PractitionerResourceDao{}
		appointmentResourceDao1 := models.AppointmentResourceDao{}
		practitionerResourceDao1.Data.Appointment = &appointmentResourceDao1

		practitionerResourceDaos := append([]models.PractitionerResourceDao{}, practitionerResourceDao, practitionerResourceDao1)

		validationErrors := ValidateInsolvencyDetails(*insolvencyCase, practitionerResourceDaos)

		So(validationErrors, ShouldHaveLength, 3)
		So((*validationErrors)[0].Error, ShouldContainSubstring, fmt.Sprintf("error - all practitioners for insolvency case with transaction id [%s] must be appointed", insolvencyCase.TransactionID))
		So((*validationErrors)[0].Location, ShouldContainSubstring, "appointment")
	})

	Convey("successful validation of practitioner appointments - all practitioners appointed", t, func() {

		practitionerResourceDao := models.PractitionerResourceDao{}
		appointmentResourceDao := models.AppointmentResourceDao{}
		appointmentResourceDao.Data.AppointedOn = "2012-01-23"
		appointmentResourceDao.Data.MadeBy = "MadeBy"
		appointmentResourceDao.Data.Links = models.AppointmentResourceLinksDao{}
		appointmentResourceDao.PractitionerId = "PractitionerID"
		practitionerResourceDaos := append([]models.PractitionerResourceDao{}, practitionerResourceDao)

		validationErrors := ValidateInsolvencyDetails(*createInsolvencyResource(), practitionerResourceDaos)
		So(validationErrors, ShouldHaveLength, 0)
	})

	Convey("successful validation of practitioner appointments - no practitioners are appointed", t, func() {

		insolvencyCase := createInsolvencyResource()

		// Remove appointment details for all practitioners
		practitionerResourceDao := models.PractitionerResourceDao{}
		practitionerResourceDao.Data.Appointment = nil
		practitionerResourceDaos := append([]models.PractitionerResourceDao{}, practitionerResourceDao)

		validationErrors := ValidateInsolvencyDetails(*insolvencyCase, practitionerResourceDaos)

		So(validationErrors, ShouldHaveLength, 0)
	})

	Convey("error - attachment type is not resolution and practitioners key is absent", t, func() {
		// Expect GetInsolvencyPractitionersResource to be called once and return a valid insolvency case
		insolvencyCase := models.InsolvencyResourceDao{}
		insolvencyCase.Data.Attachments = []models.AttachmentResourceDao{
			{
				Type: "type",
			},
		}

		validationErrors := ValidateInsolvencyDetails(insolvencyCase, nil)

		So(validationErrors, ShouldHaveLength, 2)
		So((*validationErrors)[0].Error, ShouldContainSubstring, fmt.Sprintf("error - attachment type requires that at least one practitioner must be present for insolvency case with transaction id [%s]", insolvencyCase.TransactionID))
		So((*validationErrors)[0].Location, ShouldContainSubstring, "resolution attachment type")
	})

	Convey("error - attachment type is not resolution and practitioners object is empty", t, func() {
		insolvencyCase := models.InsolvencyResourceDao{}
		insolvencyCase.Data.Attachments = []models.AttachmentResourceDao{
			{
				Type: "type",
			},
		}

		validationErrors := ValidateInsolvencyDetails(insolvencyCase, nil)

		So(validationErrors, ShouldHaveLength, 2)
		So((*validationErrors)[0].Error, ShouldContainSubstring, fmt.Sprintf("error - attachment type requires that at least one practitioner must be present for insolvency case with transaction id [%s]", insolvencyCase.TransactionID))
		So((*validationErrors)[0].Location, ShouldContainSubstring, "resolution attachment type")
	})

	Convey("successful validation of attachment type - attachment type is not resolution and practitioner present", t, func() {
		insolvencyCase := createInsolvencyResource()

		practitionerResourceDao := models.PractitionerResourceDao{}

		appointmentResourceDao := models.AppointmentResourceDao{}
		appointmentResourceDao.Data.AppointedOn = "2022-10-10"
		appointmentResourceDao.Data.MadeBy = "MadeBy"
		appointmentResourceDao.Data.Links = models.AppointmentResourceLinksDao{}
		appointmentResourceDao.PractitionerId = "PractitionerID"

		practitionerResourceDao.Data.Appointment = &appointmentResourceDao
		practitionerResourceDaos := append([]models.PractitionerResourceDao{}, practitionerResourceDao)

		validationErrors := ValidateInsolvencyDetails(*insolvencyCase, practitionerResourceDaos)

		So(validationErrors, ShouldHaveLength, 0)
	})

	Convey("successful validation of resolution attachment - attachment type is resolution and practitioner present", t, func() {
		insolvencyCase := createInsolvencyResource()
		// Set attachment type to "resolution"
		insolvencyCase.Data.Attachments[0] = models.AttachmentResourceDao{
			Type: "resolution",
			ID:   "1234",
		}

		insolvencyCase.Data.Resolution = &models.ResolutionResourceDao{
			DateOfResolution: "2021-06-06",
			Attachments: []string{
				"1234",
			},
		}

		practitionerResourceDao := models.PractitionerResourceDao{}
		appointmentResourceDao := models.AppointmentResourceDao{}
		appointmentResourceDao.Data.AppointedOn = "2022-01-23"
		appointmentResourceDao.Data.MadeBy = "MadeBy"
		appointmentResourceDao.Data.Links = models.AppointmentResourceLinksDao{}
		appointmentResourceDao.PractitionerId = "PractitionerID"
		practitionerResourceDao.Data.Appointment = &appointmentResourceDao
		practitionerResourceDaos := append([]models.PractitionerResourceDao{}, practitionerResourceDao)

		validationErrors := ValidateInsolvencyDetails(*insolvencyCase, practitionerResourceDaos)

		So(validationErrors, ShouldHaveLength, 0)
	})

	Convey("successful validation of resolution attachment - attachment type is resolution and practitioners key is absent", t, func() {
		insolvencyCase := models.InsolvencyResourceDao{}
		insolvencyCase.Data.Attachments = []models.AttachmentResourceDao{
			{
				Type: "resolution",
				ID:   "1234",
			},
		}
		insolvencyCase.Data.Resolution = &models.ResolutionResourceDao{
			DateOfResolution: "2021-06-06",
			Attachments: []string{
				"1234",
			},
		}

		validationErrors := ValidateInsolvencyDetails(insolvencyCase, nil)

		So(validationErrors, ShouldHaveLength, 0)
	})

	Convey("successful validation of resolution attachment - attachment type is resolution and practitioners object empty", t, func() {
		insolvencyCase := models.InsolvencyResourceDao{}
		insolvencyCase.Data.Attachments = []models.AttachmentResourceDao{
			{
				Type: "resolution",
				ID:   "1234",
			},
		}
		insolvencyCase.Data.Resolution = &models.ResolutionResourceDao{
			DateOfResolution: "2021-06-06",
			Attachments: []string{
				"1234",
			},
		}

		practitionerResourceDaos := append([]models.PractitionerResourceDao{}, models.PractitionerResourceDao{})

		validationErrors := ValidateInsolvencyDetails(insolvencyCase, practitionerResourceDaos)

		So(validationErrors, ShouldHaveLength, 0)
	})

<<<<<<< HEAD
	Convey("error - attachment type is statement-of-concurrence and attachment type statement-of-affairs-director is not present", t, func() {
		insolvencyCase := createInsolvencyResource()
		// Set attachment type to "statement-of-concurrence"
		insolvencyCase.Data.Attachments = append(insolvencyCase.Data.Attachments, models.AttachmentResourceDao{Type: "statement-of-concurrence"})
		// Remove SOA director
		insolvencyCase.Data.Attachments[1].Type = "type"
		// Remove SOA
		insolvencyCase.Data.StatementOfAffairs = nil

		practitionerResourceDaos := append([]models.PractitionerResourceDao{}, models.PractitionerResourceDao{})

		validationErrors := ValidateInsolvencyDetails(*insolvencyCase, practitionerResourceDaos)

		So(validationErrors, ShouldHaveLength, 1)
		So((*validationErrors)[0].Error, ShouldContainSubstring, fmt.Sprintf("error - attachment statement-of-concurrence must be accompanied by statement-of-affairs-director attachment for insolvency case with transaction id [%s]", insolvencyCase.TransactionID))
		So((*validationErrors)[0].Location, ShouldContainSubstring, "statement of concurrence attachment type")
	})

=======
>>>>>>> 2cb93387
	Convey("successful validation of statement-of-concurrence attachment - attachment type is statement-of-concurrence and statement-of-affairs-director are present", t, func() {
		insolvencyCase := createInsolvencyResource()
		insolvencyCase.Data.Resolution = nil

		// Set attachment type to "statement-of-concurrence"
		insolvencyCase.Data.Attachments[0].Type = "statement-of-concurrence"
		insolvencyCase.Data.Attachments[1].Type = "statement-of-affairs-director"

		practitionerResourceDaos := append([]models.PractitionerResourceDao{}, models.PractitionerResourceDao{})

		validationErrors := ValidateInsolvencyDetails(*insolvencyCase, practitionerResourceDaos)
		So(validationErrors, ShouldHaveLength, 0)
	})

	Convey("error - attachment type is statement-of-affairs-liquidator and a practitioner is appointed", t, func() {
		insolvencyCase := createInsolvencyResource()

		// Set attachment type to "statement-of-concurrence"
		insolvencyCase.Data.Attachments[0].Type = "statement-of-affairs-liquidator"

		practitionerResourceDao := models.PractitionerResourceDao{}

		appointmentResourceDao := models.AppointmentResourceDao{}
		appointmentResourceDao.Data.AppointedOn = "2021-06-23"
		appointmentResourceDao.Data.MadeBy = "MadeBy"
		appointmentResourceDao.Data.Links = models.AppointmentResourceLinksDao{}
		appointmentResourceDao.PractitionerId = "PractitionerID"

		practitionerResourceDao.Data.Appointment = &appointmentResourceDao
		practitionerResourceDaos := append([]models.PractitionerResourceDao{}, practitionerResourceDao)

		validationErrors := ValidateInsolvencyDetails(*insolvencyCase, practitionerResourceDaos)

		So(validationErrors, ShouldHaveLength, 2)
		So((*validationErrors)[0].Error, ShouldContainSubstring, fmt.Sprintf("error - no appointed practitioners can be assigned to the case when attachment type statement-of-affairs-liquidator is included with transaction id [%s]", insolvencyCase.TransactionID))
		So((*validationErrors)[0].Location, ShouldContainSubstring, "statement of affairs liquidator attachment type")
	})

	Convey("successful validation of statement-of-affairs-liquidator - attachment type is statement-of-affairs-liquidator and at least one practitioner is present but not appointed", t, func() {
		insolvencyCase := createInsolvencyResource()

		// Set attachment type to "statement-of-affairs-liquidator"
		insolvencyCase.Data.Attachments[0].Type = "statement-of-affairs-liquidator"

		// Remove resolution from insolvency case
		insolvencyCase.Data.Resolution = nil

		// Remove appointment details for all practitioners
		practitionerResourceDao := models.PractitionerResourceDao{}
		practitionerResourceDao.Data.Appointment = nil
		practitionerResourceDaos := append([]models.PractitionerResourceDao{}, practitionerResourceDao)

		validationErrors := ValidateInsolvencyDetails(*insolvencyCase, practitionerResourceDaos)
		So(validationErrors, ShouldHaveLength, 0)
	})

	Convey("error - no attachments present and no appointed practitioners on insolvency case", t, func() {

		practitionerResourceDao := models.PractitionerResourceDao{}
		practitionerResourceDao.Data.FirstName = "Bob"
		practitionerResourceDaos := append([]models.PractitionerResourceDao{}, practitionerResourceDao)

		insolvencyCase := models.InsolvencyResourceDao{}

		validationErrors := ValidateInsolvencyDetails(insolvencyCase, practitionerResourceDaos)

		So(validationErrors, ShouldHaveLength, 1)
		So((*validationErrors)[0].Error, ShouldContainSubstring, fmt.Sprintf("error - at least one practitioner must be appointed as there are no attachments for insolvency case with transaction id [%s]", insolvencyCase.TransactionID))
		So((*validationErrors)[0].Location, ShouldContainSubstring, "no attachments")
	})

	Convey("error - no resolution and no submitted practitioners on insolvency case", t, func() {

		insolvencyCase := models.InsolvencyResourceDao{}
		insolvencyCase.Data.Resolution = nil

		practitionerResourceDao := models.PractitionerResourceDao{}

		appointmentResourceDao := models.AppointmentResourceDao{}
		appointmentResourceDao.Data.AppointedOn = ""
		appointmentResourceDao.Data.MadeBy = "MadeBy"
		appointmentResourceDao.Data.Links = models.AppointmentResourceLinksDao{}
		practitionerResourceDao.Data.Appointment = &appointmentResourceDao

		validationErrors := ValidateInsolvencyDetails(insolvencyCase, nil)

		So(validationErrors, ShouldHaveLength, 1)
		So((*validationErrors)[0].Error, ShouldContainSubstring, "error - if no practitioners are present then an attachment of the type resolution must be present")
		So((*validationErrors)[0].Location, ShouldContainSubstring, "no practitioners and no resolution")
	})

	Convey("successful validation - no attachments present but at least one appointed practitioner is present on insolvency case", t, func() {

		_, practitionerResourceDao, appointmentResourceDao := generateInsolvencyPractitionerAppointmentResources()

		practitionerResourceDao.Data.Appointment = &appointmentResourceDao
		practitionerResourceDaos := append([]models.PractitionerResourceDao{}, practitionerResourceDao)

		insolvencyCase := models.InsolvencyResourceDao{}

		validationErrors := ValidateInsolvencyDetails(insolvencyCase, practitionerResourceDaos)

		So(validationErrors, ShouldHaveLength, 0)
	})

	Convey("error - resolution attachment present and no date of resolution filed for insolvency case", t, func() {
		insolvencyCase := createInsolvencyResource()
		insolvencyCase.Data.Attachments[0].Type = "resolution"
		insolvencyCase.Data.Resolution = &models.ResolutionResourceDao{
			DateOfResolution: "",
			Attachments:      []string{"123"},
		}
		practitionerResourceDao := models.PractitionerResourceDao{}

		appointmentResourceDao := models.AppointmentResourceDao{}
		appointmentResourceDao.Data.AppointedOn = ""
		appointmentResourceDao.Data.MadeBy = "MadeBy"
		appointmentResourceDao.Data.Links = models.AppointmentResourceLinksDao{}
		practitionerResourceDao.Data.Appointment = &appointmentResourceDao

		practitionerResourceDaos := append([]models.PractitionerResourceDao{}, practitionerResourceDao)

		validationErrors := ValidateInsolvencyDetails(*insolvencyCase, practitionerResourceDaos)

		So(validationErrors, ShouldHaveLength, 5)
		So((*validationErrors)[1].Error, ShouldContainSubstring, fmt.Sprintf("error - a date of resolution must be present as there is an attachment with type resolution for insolvency case with transaction id [%s]", insolvencyCase.TransactionID))
		So((*validationErrors)[1].Location, ShouldContainSubstring, "no date of resolution")
	})

	Convey("error - resolution attachment present and no resolution details filed for insolvency case", t, func() {
		insolvencyCase := createInsolvencyResource()
		insolvencyCase.Data.Attachments[0].Type = "resolution"

		insolvencyCase.Data.Resolution = nil

		validationErrors := ValidateInsolvencyDetails(*insolvencyCase, nil)

		So(validationErrors, ShouldHaveLength, 1)
		So((*validationErrors)[0].Error, ShouldContainSubstring, fmt.Sprintf("error - a date of resolution must be present as there is an attachment with type resolution for insolvency case with transaction id [%s]", insolvencyCase.TransactionID))
		So((*validationErrors)[0].Location, ShouldContainSubstring, "no date of resolution")
	})

	Convey("error - date_of_resolution present and no resolution filed for insolvency case", t, func() {

		insolvencyCase := createInsolvencyResource()
		insolvencyCase.Data.Attachments[0].Type = "test"

		insolvencyCase.Data.Resolution = &models.ResolutionResourceDao{
			DateOfResolution: "2021-06-06",
		}

		practitionerResourceDaos := append([]models.PractitionerResourceDao{}, models.PractitionerResourceDao{})
		validationErrors := ValidateInsolvencyDetails(*insolvencyCase, practitionerResourceDaos)

		So(validationErrors, ShouldHaveLength, 1)
		So((*validationErrors)[0].Error, ShouldContainSubstring, fmt.Sprintf("error - a resolution attachment must be present as there is a date_of_resolution filed for insolvency case with transaction id [%s]", insolvencyCase.TransactionID))

		So((*validationErrors)[0].Location, ShouldContainSubstring, "no resolution")
	})

	Convey("error - id for uploaded resolution attachment does not match id supplied with resolution filed for insolvency case", t, func() {
		insolvencyCase := createInsolvencyResource()
		insolvencyCase.Data.Attachments[0] = models.AttachmentResourceDao{
			Type: "resolution",
			ID:   "1234",
		}
		insolvencyCase.Data.Resolution = &models.ResolutionResourceDao{
			DateOfResolution: "2021-06-06",
			Attachments: []string{
				"0234",
			},
		}

		practitionerResourceDaos := append([]models.PractitionerResourceDao{}, models.PractitionerResourceDao{})
		validationErrors := ValidateInsolvencyDetails(*insolvencyCase, practitionerResourceDaos)

		So(validationErrors, ShouldHaveLength, 1)
		So((*validationErrors)[0].Error, ShouldContainSubstring, fmt.Sprintf("error - id for uploaded resolution attachment must match the attachment id supplied when filing a resolution for insolvency case with transaction id [%s]", insolvencyCase.TransactionID))

		So((*validationErrors)[0].Location, ShouldContainSubstring, "attachment ids do not match")
	})

	Convey("successful validation - resolution attachment present and date of resolution filed for insolvency case", t, func() {
		insolvencyCase := createInsolvencyResource()
		insolvencyCase.Data.Attachments[0] = models.AttachmentResourceDao{
			Type: "resolution",
			ID:   "1234",
		}
		insolvencyCase.Data.Resolution = &models.ResolutionResourceDao{
			DateOfResolution: "2021-06-06",
			Attachments: []string{
				"1234",
			},
		}

		practitionerResourceDaos := append([]models.PractitionerResourceDao{})

		validationErrors := ValidateInsolvencyDetails(*insolvencyCase, practitionerResourceDaos)
		So(validationErrors, ShouldHaveLength, 0)
	})

	// Loop through SOA attachment types to repeat test to convey the following:
	// error - <attachment type> filed but no statement date/resource exists in DB
	attachmentTypes := []string{constants.StatementOfAffairsDirector.String(), constants.StatementOfAffairsLiquidator.String(), constants.StatementOfConcurrence.String()}
	contextList := []string{"date", "resource"}
	for _, attachment := range attachmentTypes {
		for _, contextItem := range contextList {
			conveyTitle := "error - " + attachment + " filed but no statement " + contextItem + " exists in DB"
			// Convey.. e.g. error - statement-of-affairs-director filed but no statement date exists in DB
			Convey(conveyTitle, t, func() {
				// Create insolvency case
				insolvencyCase := createInsolvencyResource()
				switch contextItem {
				case "date":
					// Remove the date value
					insolvencyCase.Data.StatementOfAffairs = &models.StatementOfAffairsResourceDao{
						StatementDate: "",
					}
				case "resource":
					// Remove the SOA resource
					insolvencyCase.Data.StatementOfAffairs = nil
				}

				// Change attachment type
				insolvencyCase.Data.Attachments[1].Type = attachment

				// Remove practitioner for SOA-L to prevent triggering another error
				if attachment == constants.StatementOfAffairsLiquidator.String() {
					insolvencyCase.Data.Practitioners = make([]models.PractitionerResourceDao, 0)
				}

				validationErrors := ValidateInsolvencyDetails(insolvencyCase)
				So(validationErrors, ShouldHaveLength, 1)
				So((*validationErrors)[0].Error, ShouldContainSubstring, fmt.Sprintf("error - a date of statement of affairs must be present as there is an attachment with a type of [%s], [%s], or a [%s] for insolvency case with transaction id [%s]", constants.StatementOfAffairsDirector.String(), constants.StatementOfConcurrence.String(), constants.StatementOfAffairsLiquidator.String(), insolvencyCase.TransactionID))
				So((*validationErrors)[0].Location, ShouldContainSubstring, "statement-of-affairs")
			})
		}
	}

<<<<<<< HEAD
		practitionerResourceDaos := append([]models.PractitionerResourceDao{})
		validationErrors := ValidateInsolvencyDetails(*insolvencyCase, practitionerResourceDaos)

		So(validationErrors, ShouldHaveLength, 1)
		So((*validationErrors)[0].Error, ShouldContainSubstring, fmt.Sprintf("error - a date of statement of affairs must be present as there is an attachment with type [%s] or [%s] for insolvency case with transaction id [%s]", constants.StatementOfAffairsDirector.String(), constants.StatementOfAffairsLiquidator.String(), insolvencyCase.TransactionID))
		So((*validationErrors)[0].Location, ShouldContainSubstring, "statement-of-affairs")
	})

	Convey("error - statement-of-affairs-liquidator filed but no statement resource exists in DB", t, func() {

		// Create insolvency case
		insolvencyCase := createInsolvencyResource()

		// Change attachment type to SOA-L
		insolvencyCase.Data.Attachments[1].Type = "statement-of-affairs-liquidator"

		// Make statement date an empty string
		insolvencyCase.Data.StatementOfAffairs = &models.StatementOfAffairsResourceDao{
			StatementDate: "",
		}

		validationErrors := ValidateInsolvencyDetails(*insolvencyCase, nil)

		So(validationErrors, ShouldHaveLength, 1)
		So((*validationErrors)[0].Error, ShouldContainSubstring, fmt.Sprintf("error - a date of statement of affairs must be present as there is an attachment with type [%s] or [%s] for insolvency case with transaction id [%s]", constants.StatementOfAffairsDirector.String(), constants.StatementOfAffairsLiquidator.String(), insolvencyCase.TransactionID))
		So((*validationErrors)[0].Location, ShouldContainSubstring, "statement-of-affairs")
	})

	Convey("error - statement-of-affairs-director filed but no statement resource exists in DB", t, func() {

		// Create insolvency case and remove SOA date
		insolvencyCase := createInsolvencyResource()
		insolvencyCase.Data.StatementOfAffairs = nil
=======
	Convey("error - statement resource exists in DB but no statement-of-affairs attachment filed", t, func() {

		// Create insolvency case
		insolvencyCase := createInsolvencyResource()
		insolvencyCase.Data.Attachments[1].Type = "random"
>>>>>>> 2cb93387

		practitionerResourceDaos := append([]models.PractitionerResourceDao{})

		validationErrors := ValidateInsolvencyDetails(*insolvencyCase, practitionerResourceDaos)

		So(validationErrors, ShouldHaveLength, 1)
		So((*validationErrors)[0].Error, ShouldContainSubstring, fmt.Sprintf("error - an attachment of type [%s], [%s], or a [%s] must be present as there is a date of statement of affairs present for insolvency case with transaction id [%s]", constants.StatementOfAffairsDirector.String(), constants.StatementOfConcurrence.String(), constants.StatementOfAffairsLiquidator.String(), insolvencyCase.TransactionID))
		So((*validationErrors)[0].Location, ShouldContainSubstring, "statement-of-affairs")
	})

	Convey("error - attachment type is statement-of-concurrence and practitioner object empty", t, func() {
		insolvencyCase := createInsolvencyResource()
		// Remove the Practitioners
		insolvencyCase.Data.Practitioners = nil

<<<<<<< HEAD
		// Change attachment type to SOA-L
		insolvencyCase.Data.Attachments[1].Type = "statement-of-affairs-liquidator"
=======
		// Replace statement-of-affairs-director attachment type to statement-of-concurrence for the 2nd attachment
		insolvencyCase.Data.Attachments[0].Type = "type"
		insolvencyCase.Data.Attachments[1].Type = "statement-of-concurrence"
		insolvencyCase.Data.Attachments[2].Type = "type2"
>>>>>>> 2cb93387

		// Remove the resolution and progress report details
		insolvencyCase.Data.Resolution = nil
		insolvencyCase.Data.ProgressReport = nil

<<<<<<< HEAD
		validationErrors := ValidateInsolvencyDetails(*insolvencyCase, nil)

		So(validationErrors, ShouldHaveLength, 1)
		So((*validationErrors)[0].Error, ShouldContainSubstring, fmt.Sprintf("error - a date of statement of affairs must be present as there is an attachment with type [%s] or [%s] for insolvency case with transaction id [%s]", constants.StatementOfAffairsDirector.String(), constants.StatementOfAffairsLiquidator.String(), insolvencyCase.TransactionID))
		So((*validationErrors)[0].Location, ShouldContainSubstring, "statement-of-affairs")
=======
		validationErrors := ValidateInsolvencyDetails(insolvencyCase)
		So(validationErrors, ShouldHaveLength, 2)
		So((*validationErrors)[0].Error, ShouldContainSubstring, fmt.Sprintf("error - attachment type requires that at least one practitioner must be present for insolvency case with transaction id [%s]", insolvencyCase.TransactionID))
		So((*validationErrors)[1].Error, ShouldContainSubstring, "error - if no practitioners are present then an attachment of the type resolution must be present")
>>>>>>> 2cb93387
	})

	Convey("successful validation of statement-of-concurrence - attachment type is statement-of-concurrence and at least one practitioner present", t, func() {
		insolvencyCase := createInsolvencyResource()

<<<<<<< HEAD
		practitionerResourceDaos := append([]models.PractitionerResourceDao{})
		validationErrors := ValidateInsolvencyDetails(*insolvencyCase, practitionerResourceDaos)
=======
		// Replace statement-of-affairs-director attachment type to statement-of-concurrence for the 2nd attachment
		insolvencyCase.Data.Attachments[0].Type = "type"
		insolvencyCase.Data.Attachments[1].Type = "statement-of-concurrence"
		insolvencyCase.Data.Attachments[2].Type = "type2"
>>>>>>> 2cb93387

		// Remove the resolution and progress report details
		insolvencyCase.Data.Resolution = nil
		insolvencyCase.Data.ProgressReport = nil

		validationErrors := ValidateInsolvencyDetails(insolvencyCase)
		So(validationErrors, ShouldHaveLength, 0)
	})
    
	Convey("error - practitioner appointment is before date of resolution", t, func() {
		// Add resolution to insolvency case
		insolvencyCase := createInsolvencyResource()
		insolvencyCase.Data.Attachments[0] = models.AttachmentResourceDao{
			Type: "resolution",
			ID:   "1234",
		}
		insolvencyCase.Data.Resolution = &models.ResolutionResourceDao{
			DateOfResolution: "2021-06-06",
			Attachments: []string{
				"1234",
			},
		}

		// Appoint practitioner before resolution
		practitionerResourceDao := models.PractitionerResourceDao{}
		appointmentResourceDao := models.AppointmentResourceDao{}
		appointmentResourceDao.Data.AppointedOn = "2021-05-05"
		practitionerResourceDao.Data.Appointment = &appointmentResourceDao
		practitionerResourceDaos := append([]models.PractitionerResourceDao{}, practitionerResourceDao)

		validationErrors := ValidateInsolvencyDetails(*insolvencyCase, practitionerResourceDaos)

		So((*validationErrors)[0].Error, ShouldContainSubstring, fmt.Sprintf("error - practitioner appointed on [%s] is before the resolution date [%s]",
			practitionerResourceDaos[0].Data.Appointment.Data.AppointedOn, insolvencyCase.Data.Resolution.DateOfResolution))
		So((*validationErrors)[0].Location, ShouldContainSubstring, "practitioner")
	})

	Convey("error parsing appointment date", t, func() {
		// Add resolution to insolvency case
		insolvencyCase := createInsolvencyResource()
		insolvencyCase.Data.Attachments[0] = models.AttachmentResourceDao{
			Type: "resolution",
			ID:   "1234",
		}
		insolvencyCase.Data.Resolution = &models.ResolutionResourceDao{
			DateOfResolution: "2021-06-06",
			Attachments: []string{
				"1234",
			},
		}

		// Appoint practitioner before resolution
		practitionerResourceDao := models.PractitionerResourceDao{}
		appointmentResourceDao := models.AppointmentResourceDao{}
		appointmentResourceDao.Data.AppointedOn = "date"
		practitionerResourceDao.Data.Appointment = &appointmentResourceDao
		practitionerResourceDaos := append([]models.PractitionerResourceDao{}, practitionerResourceDao)

		validationErrors := ValidateInsolvencyDetails(*insolvencyCase, practitionerResourceDaos)

		So((*validationErrors)[0].Error, ShouldContainSubstring, "cannot parse")
		So((*validationErrors)[0].Location, ShouldContainSubstring, "practitioner")
	})

	Convey("error parsing resolution date", t, func() {
		// Add resolution to insolvency case
		insolvencyCase := createInsolvencyResource()
		insolvencyCase.Data.Attachments[0] = models.AttachmentResourceDao{
			Type: "resolution",
			ID:   "1234",
		}
		insolvencyCase.Data.Resolution = &models.ResolutionResourceDao{
			DateOfResolution: "date",
			Attachments: []string{
				"1234",
			},
		}
		// Appoint practitioner before resolution
		practitionerResourceDao := models.PractitionerResourceDao{}
		appointmentResourceDao := models.AppointmentResourceDao{}
		appointmentResourceDao.Data.AppointedOn = "date"
		practitionerResourceDao.Data.Appointment = &appointmentResourceDao
		practitionerResourceDaos := append([]models.PractitionerResourceDao{}, practitionerResourceDao)

		validationErrors := ValidateInsolvencyDetails(*insolvencyCase, practitionerResourceDaos)

		So((*validationErrors)[0].Error, ShouldContainSubstring, "cannot parse")
		So((*validationErrors)[0].Location, ShouldContainSubstring, "practitioner")
	})

	Convey("Validate statement date and resolution date", t, func() {
		Convey("Invalid statement date", func() {
			insolvencyCase := createInsolvencyResource()
			insolvencyCase.Data.StatementOfAffairs.StatementDate = "invalid"

			practitionerResourceDao := models.PractitionerResourceDao{}
			practitionerResourceDaos := append([]models.PractitionerResourceDao{}, practitionerResourceDao)

			validationErrors := ValidateInsolvencyDetails(*insolvencyCase, practitionerResourceDaos)
			So((*validationErrors)[0].Error, ShouldContainSubstring, "invalid statementOfAffairs date")
		})

		Convey("Invalid resolution date", func() {
			insolvencyCase := createInsolvencyResource()
			insolvencyCase.Data.Resolution.DateOfResolution = "invalid"

			validationErrors := ValidateInsolvencyDetails(*insolvencyCase, nil)
			So((*validationErrors)[0].Error, ShouldContainSubstring, "invalid resolution date")
		})

		Convey("Statement date is after the resolution date", func() {
			insolvencyCase := createInsolvencyResource()
<<<<<<< HEAD
			insolvencyCase.Data.StatementOfAffairs.StatementDate = "2021-07-20"
			insolvencyCase.Data.Resolution.DateOfResolution = "2021-07-21"

			validationErrors := ValidateInsolvencyDetails(*insolvencyCase, nil)
			So((*validationErrors)[0].Error, ShouldContainSubstring, "error - statement of affairs date must not be before resolution date")
=======
			insolvencyCase.Data.StatementOfAffairs.StatementDate = "2021-07-26"
			insolvencyCase.Data.Resolution.DateOfResolution = "2021-07-25"
			insolvencyCase.Data.Practitioners = nil // prevent alternative validation execution

			validationErrors := ValidateInsolvencyDetails(insolvencyCase)
			So((*validationErrors)[0].Error, ShouldContainSubstring, "error - statement of affairs date [" + insolvencyCase.Data.StatementOfAffairs.StatementDate + "] must not be after the resolution date" + " [" + insolvencyCase.Data.Resolution.DateOfResolution + "]")
>>>>>>> 2cb93387
		})

		Convey("Statement date more than 14 days prior to the resolution date", func() {
			insolvencyCase := createInsolvencyResource()
<<<<<<< HEAD
			insolvencyCase.Data.StatementOfAffairs.StatementDate = "2021-07-29"
			insolvencyCase.Data.Resolution.DateOfResolution = "2021-07-21"

			validationErrors := ValidateInsolvencyDetails(*insolvencyCase, nil)
			So((*validationErrors)[0].Error, ShouldContainSubstring, "error - statement of affairs date must be within 7 days of resolution date")
=======
			insolvencyCase.Data.StatementOfAffairs.StatementDate = "2021-07-10"
			insolvencyCase.Data.Resolution.DateOfResolution = "2021-07-25"
			insolvencyCase.Data.Practitioners = nil // prevent alternative validation execution

			validationErrors := ValidateInsolvencyDetails(insolvencyCase)
			So((*validationErrors)[0].Error, ShouldContainSubstring, "error - statement of affairs date [" + insolvencyCase.Data.StatementOfAffairs.StatementDate + "] must not be more than 14 days prior to the resolution date" + " [" + insolvencyCase.Data.Resolution.DateOfResolution + "]")
		})

		Convey("Statement date is 14 days prior to the resolution date", func() {
			insolvencyCase := createInsolvencyResource()
			insolvencyCase.Data.StatementOfAffairs.StatementDate = "2021-07-11"
			insolvencyCase.Data.Resolution.DateOfResolution = "2021-07-25"
			insolvencyCase.Data.Practitioners = nil // prevent alternative validation execution

			validationErrors := ValidateInsolvencyDetails(insolvencyCase)
			So(validationErrors, ShouldHaveLength, 0)
>>>>>>> 2cb93387
		})

	})

	Convey("valid insolvency case - appointment date is after resolution date", t, func() {
		// Add resolution to insolvency case
		insolvencyCase := createInsolvencyResource()
		insolvencyCase.Data.Attachments[0] = models.AttachmentResourceDao{
			Type: "resolution",
			ID:   "1234",
		}
		insolvencyCase.Data.Resolution = &models.ResolutionResourceDao{
			DateOfResolution: "2021-06-06",
			Attachments: []string{
				"1234",
			},
		}

		practitionerResourceDao := models.PractitionerResourceDao{}
		appointmentResourceDao := models.AppointmentResourceDao{}
		appointmentResourceDao.Data.AppointedOn = "2022-06-06"
		practitionerResourceDao.Data.Appointment = &appointmentResourceDao
		practitionerResourceDaos := append([]models.PractitionerResourceDao{}, practitionerResourceDao)

		validationErrors := ValidateInsolvencyDetails(*insolvencyCase, practitionerResourceDaos)
		So(validationErrors, ShouldHaveLength, 0)
	})

	Convey("Validate progress report from and to dates", t, func() {
		httpmock.Activate()
		defer httpmock.DeactivateAndReset()

		Convey("valid submission of progress-report", func() {
			insolvencyCase := createInsolvencyResource()
			insolvencyCase.Data.ProgressReport = &models.ProgressReportResourceDao{
				FromDate: "2021-04-14",
				ToDate:   "2022-04-13",
				Attachments: []string{
					"id",
				},
			}

			practitionerResourceDaos := append([]models.PractitionerResourceDao{}, models.PractitionerResourceDao{})

			validationErrors := ValidateInsolvencyDetails(*insolvencyCase, practitionerResourceDaos)

			So(validationErrors, ShouldHaveLength, 0)
		})

		Convey("progress-report attachment present and from date blank", func() {
			insolvencyCase := createInsolvencyResource()
			insolvencyCase.Data.ProgressReport = &models.ProgressReportResourceDao{
				FromDate: "",
				ToDate:   "2022-04-13",
				Attachments: []string{
					"id",
				},
			}

			practitionerResourceDaos := append([]models.PractitionerResourceDao{})

			validationErrors := ValidateInsolvencyDetails(*insolvencyCase, practitionerResourceDaos)

			So((*validationErrors)[0].Error, ShouldContainSubstring, fmt.Sprintf("error - progress report dates must be present as there is an attachment with type progress-report for insolvency case with transaction id [%s]", insolvencyCase.TransactionID))
			So((*validationErrors)[0].Location, ShouldContainSubstring, "no dates for progress report")
		})

		Convey("progress-report attachment present and to date blank", func() {
			insolvencyCase := createInsolvencyResource()
			insolvencyCase.Data.ProgressReport = &models.ProgressReportResourceDao{
				FromDate: "2021-04-14",
				ToDate:   "",
				Attachments: []string{
					"id",
				},
			}

			practitionerResourceDaos := append([]models.PractitionerResourceDao{}, models.PractitionerResourceDao{})

			validationErrors := ValidateInsolvencyDetails(*insolvencyCase, practitionerResourceDaos)

			So((*validationErrors)[0].Error, ShouldContainSubstring, fmt.Sprintf("error - progress report dates must be present as there is an attachment with type progress-report for insolvency case with transaction id [%s]", insolvencyCase.TransactionID))
			So((*validationErrors)[0].Location, ShouldContainSubstring, "no dates for progress report")
		})

		Convey("progress-report attachment present and all dates blank", func() {
			insolvencyCase := createInsolvencyResource()
			insolvencyCase.Data.ProgressReport = &models.ProgressReportResourceDao{
				FromDate: "",
				ToDate:   "",
				Attachments: []string{
					"id",
				},
			}

			practitionerResourceDaos := append([]models.PractitionerResourceDao{}, models.PractitionerResourceDao{})

			validationErrors := ValidateInsolvencyDetails(*insolvencyCase, practitionerResourceDaos)

			So((*validationErrors)[0].Error, ShouldContainSubstring, fmt.Sprintf("error - progress report dates must be present as there is an attachment with type progress-report for insolvency case with transaction id [%s]", insolvencyCase.TransactionID))
			So((*validationErrors)[0].Location, ShouldContainSubstring, "no dates for progress report")
		})
	})

}

func TestUnitValidateAntivirus(t *testing.T) {

	httpmock.Activate()
	defer httpmock.DeactivateAndReset()

	Convey("error - antivirus check has not been completed", t, func() {
		mockCtrl := gomock.NewController(t)
		defer mockCtrl.Finish()
		mockService := mocks.NewMockService(mockCtrl)

		insolvencyCase := createInsolvencyResource()

		attachment := `{
			"name": "file",
			"size": 1000,
			"content_type": "test",
			"av_status": "not-scanned"
			}`

		// Expect GetAttachmentDetails to be called once and return the attachment
		httpmock.RegisterResponder(http.MethodGet, `=~.*`, httpmock.NewStringResponder(http.StatusOK, attachment))

		mockService.EXPECT().UpdateAttachmentStatus(transactionID, insolvencyCase.Data.Attachments[0].ID, "integrity_failed").Return(http.StatusNoContent, nil).Times(3)

		validationErrors := ValidateAntivirus(mockService, *insolvencyCase, req)

		So(validationErrors, ShouldHaveLength, 1)
		So((*validationErrors)[0].Error, ShouldContainSubstring, fmt.Sprintf("error - antivirus check has failed on insolvency case with transaction id [%s], attachments have not been scanned", insolvencyCase.TransactionID))
		So((*validationErrors)[0].Location, ShouldContainSubstring, "antivirus incomplete")
	})

	Convey("error - antivirus check has failed, attachment is infected", t, func() {
		mockCtrl := gomock.NewController(t)
		defer mockCtrl.Finish()
		mockService := mocks.NewMockService(mockCtrl)

		insolvencyCase := createInsolvencyResource()

		attachment := `{
			"name": "file",
			"size": 1000,
			"content_type": "test",
			"av_status": "infected"
			}`

		// Expect GetAttachmentDetails to be called once and return the attachment
		httpmock.RegisterResponder(http.MethodGet, `=~.*`, httpmock.NewStringResponder(http.StatusOK, attachment))

		mockService.EXPECT().UpdateAttachmentStatus(transactionID, insolvencyCase.Data.Attachments[0].ID, "integrity_failed").Return(http.StatusNoContent, nil).Times(3)

		validationErrors := ValidateAntivirus(mockService, *insolvencyCase, req)

		So(validationErrors, ShouldHaveLength, 1)
		So((*validationErrors)[0].Error, ShouldContainSubstring, fmt.Sprintf("error - antivirus check has failed on insolvency case with transaction id [%s], virus detected", insolvencyCase.TransactionID))
		So((*validationErrors)[0].Location, ShouldContainSubstring, "antivirus failure")
	})

	Convey("successful validation - antivirus check has passed, attachment is clean", t, func() {
		mockCtrl := gomock.NewController(t)
		defer mockCtrl.Finish()
		mockService := mocks.NewMockService(mockCtrl)

		insolvencyCase := createInsolvencyResource()

		attachment := `{
			"name": "file",
			"size": 1000,
			"content_type": "test",
			"av_status": "clean"
			}`

		// Expect GetAttachmentDetails to be called once and return the attachment
		httpmock.RegisterResponder(http.MethodGet, `=~.*`, httpmock.NewStringResponder(http.StatusOK, attachment))

		mockService.EXPECT().UpdateAttachmentStatus(transactionID, insolvencyCase.Data.Attachments[0].ID, "processed").Return(http.StatusNoContent, nil).Times(3)

		validationErrors := ValidateAntivirus(mockService, *insolvencyCase, req)
		So(validationErrors, ShouldHaveLength, 0)
	})
}

var transactionProfileResponseClosed = `
{
 "status": "closed"
}
`

func TestUnitGenerateFilings(t *testing.T) {
	httpmock.Activate()
	defer httpmock.DeactivateAndReset()

	Convey("error getting insolvency resource from database", t, func() {
		mockCtrl := gomock.NewController(t)
		defer mockCtrl.Finish()
		mockService := mocks.NewMockService(mockCtrl)

		// Expect GetInsolvencyPractitionersResource to be called once and return an error for the insolvency case
		mockService.EXPECT().GetInsolvencyPractitionersResource(transactionID).Return(createInsolvencyResource(), nil, errors.New("insolvency case does not exist")).Times(1)

		filings, err := GenerateFilings(mockService, transactionID)

		So(filings, ShouldBeNil)
		So(err.Error(), ShouldContainSubstring, "insolvency case does not exist")
	})

	Convey("Generate filing for 600 case with two practitioners", t, func() {
		mockCtrl := gomock.NewController(t)
		defer mockCtrl.Finish()
		mockService := mocks.NewMockService(mockCtrl)

		// Expect the transaction api to be called and return a closed transaction
		httpmock.RegisterResponder(http.MethodGet, "https://api.companieshouse.gov.uk/transactions/12345678", httpmock.NewStringResponder(http.StatusOK, transactionProfileResponseClosed))

		insolvencyResource := createInsolvencyResource()
		insolvencyResource.Data.Attachments = []models.AttachmentResourceDao{}

		_, practitionerResourceDao, appointmentResourceDao := generateInsolvencyPractitionerAppointmentResources()

		practitionerResourceDao.Data.Appointment = &appointmentResourceDao
		practitionerResourceDaos := append([]models.PractitionerResourceDao{}, practitionerResourceDao, practitionerResourceDao)

		// Expect GetInsolvencyPractitionersResource to be called once and return a valid insolvency case
		mockService.EXPECT().GetInsolvencyPractitionersResource(transactionID).Return(insolvencyResource, practitionerResourceDaos, nil).Times(1)

		filings, err := GenerateFilings(mockService, transactionID)

		So(len(filings), ShouldEqual, 1)

		So(filings[0].Kind, ShouldEqual, "insolvency#600")
		So(filings[0].DescriptionIdentifier, ShouldEqual, "600")
		So(filings[0].Data, ShouldContainKey, "practitioners")
		So(filings[0].Data, ShouldNotContainKey, "attachments")

		So(err, ShouldBeNil)
	})

	Convey("Generate filing for LRESEX case with resolution attachment and no practitioners", t, func() {
		mockCtrl := gomock.NewController(t)
		defer mockCtrl.Finish()
		mockService := mocks.NewMockService(mockCtrl)

		// Expect the transaction api to be called and return a closed transaction
		httpmock.RegisterResponder(http.MethodGet, "https://api.companieshouse.gov.uk/transactions/12345678", httpmock.NewStringResponder(http.StatusOK, transactionProfileResponseClosed))

		insolvencyResource := createInsolvencyResource()
		insolvencyResource.Data.Attachments = []models.AttachmentResourceDao{
			{
				ID:     "id",
				Type:   "resolution",
				Status: "status",
				Links: models.AttachmentResourceLinksDao{
					Self:     "self",
					Download: "download",
				},
			},
		}

		// Expect GetInsolvencyPractitionersResource to be called once and return a valid insolvency case
		mockService.EXPECT().GetInsolvencyPractitionersResource(transactionID).Return(insolvencyResource, nil, nil).Times(1)

		filings, err := GenerateFilings(mockService, transactionID)

		So(len(filings), ShouldEqual, 1)

		So(filings[0].Kind, ShouldEqual, "insolvency#LRESEX")
		So(filings[0].DescriptionIdentifier, ShouldEqual, "LRESEX")
		So(filings[0].Data, ShouldNotContainKey, "practitioners")
		So(len(filings[0].Data["attachments"].([]*models.AttachmentResourceDao)), ShouldEqual, 1)
		So(filings[0].Data["attachments"].([]*models.AttachmentResourceDao)[0].Type, ShouldEqual, "resolution")

		So(err, ShouldBeNil)
	})

	Convey("Generate filing for LIQ02 case with statement-of-affairs-director attachment and two practitioners", t, func() {
		mockCtrl := gomock.NewController(t)
		defer mockCtrl.Finish()
		mockService := mocks.NewMockService(mockCtrl)

		// Expect the transaction api to be called and return a closed transaction
		httpmock.RegisterResponder(http.MethodGet, "https://api.companieshouse.gov.uk/transactions/12345678", httpmock.NewStringResponder(http.StatusOK, transactionProfileResponseClosed))

		insolvencyResource := createInsolvencyResource()
		insolvencyResource.Data.Attachments = []models.AttachmentResourceDao{
			{
				ID:     "id",
				Type:   "statement-of-affairs-director",
				Status: "status",
				Links: models.AttachmentResourceLinksDao{
					Self:     "self",
					Download: "download",
				},
			},
		}

		practitionerResourceDao := models.PractitionerResourceDao{}
		practitionerResourceDao.Data.Appointment = nil
		practitionerResourceDaos := append([]models.PractitionerResourceDao{}, practitionerResourceDao, practitionerResourceDao)

		// Expect GetInsolvencyPractitionersResource to be called once and return a valid insolvency case
		mockService.EXPECT().GetInsolvencyPractitionersResource(transactionID).Return(insolvencyResource, practitionerResourceDaos, nil).Times(1)

		filings, err := GenerateFilings(mockService, transactionID)

		So(len(filings), ShouldEqual, 1)

		So(filings[0].Kind, ShouldEqual, "insolvency#LIQ02")
		So(filings[0].DescriptionIdentifier, ShouldEqual, "LIQ02")
		So(filings[0].Data, ShouldContainKey, "practitioners")
		So(len(filings[0].Data["attachments"].([]*models.AttachmentResourceDao)), ShouldEqual, 1)
		So(filings[0].Data["attachments"].([]*models.AttachmentResourceDao)[0].Type, ShouldEqual, "statement-of-affairs-director")

		So(err, ShouldBeNil)
	})

	Convey("Generate filing for LIQ02 case with statement-of-affairs-liquidator attachment and two practitioners", t, func() {
		mockCtrl := gomock.NewController(t)
		defer mockCtrl.Finish()
		mockService := mocks.NewMockService(mockCtrl)

		// Expect the transaction api to be called and return a closed transaction
		httpmock.RegisterResponder(http.MethodGet, "https://api.companieshouse.gov.uk/transactions/12345678", httpmock.NewStringResponder(http.StatusOK, transactionProfileResponseClosed))

		insolvencyResource := createInsolvencyResource()
		insolvencyResource.Data.Attachments = []models.AttachmentResourceDao{
			{
				ID:     "id",
				Type:   "statement-of-affairs-liquidator",
				Status: "status",
				Links: models.AttachmentResourceLinksDao{
					Self:     "self",
					Download: "download",
				},
			},
		}

		var practitionerResourceDao, practitionerResourceDao1 models.PractitionerResourceDao
		practitionerResourceDao.Data.Appointment = nil
		practitionerResourceDao1.Data.Appointment = nil
		practitionerResourceDaos := append([]models.PractitionerResourceDao{}, practitionerResourceDao, practitionerResourceDao)

		// Expect GetInsolvencyPractitionersResource to be called once and return a valid insolvency case
		mockService.EXPECT().GetInsolvencyPractitionersResource(transactionID).Return(insolvencyResource, practitionerResourceDaos, nil).Times(1)

		filings, err := GenerateFilings(mockService, transactionID)

		So(len(filings), ShouldEqual, 1)

		So(filings[0].Kind, ShouldEqual, "insolvency#LIQ02")
		So(filings[0].DescriptionIdentifier, ShouldEqual, "LIQ02")
		So(filings[0].Data, ShouldContainKey, "practitioners")
		So(len(filings[0].Data["attachments"].([]*models.AttachmentResourceDao)), ShouldEqual, 1)
		So(filings[0].Data["attachments"].([]*models.AttachmentResourceDao)[0].Type, ShouldEqual, "statement-of-affairs-liquidator")

		So(err, ShouldBeNil)
	})

	Convey("Generate filing for LIQ02 case with statement-of-affairs-director and statement-of-concurrence attachments and two practitioners", t, func() {
		mockCtrl := gomock.NewController(t)
		defer mockCtrl.Finish()
		mockService := mocks.NewMockService(mockCtrl)

		// Expect the transaction api to be called and return a closed transaction
		httpmock.RegisterResponder(http.MethodGet, "https://api.companieshouse.gov.uk/transactions/12345678", httpmock.NewStringResponder(http.StatusOK, transactionProfileResponseClosed))

		insolvencyResource := createInsolvencyResource()
		practitionerResourceDao := models.PractitionerResourceDao{}
		practitionerResourceDao.Data.Appointment = nil
		practitionerResourceDaos := append([]models.PractitionerResourceDao{}, practitionerResourceDao, practitionerResourceDao)
		insolvencyResource.Data.Attachments = []models.AttachmentResourceDao{
			{
				ID:     "id",
				Type:   "statement-of-affairs-director",
				Status: "status",
				Links: models.AttachmentResourceLinksDao{
					Self:     "self",
					Download: "download",
				},
			},
			{
				ID:     "id",
				Type:   "statement-of-concurrence",
				Status: "status",
				Links: models.AttachmentResourceLinksDao{
					Self:     "self",
					Download: "download",
				},
			},
		}

		// Expect GetInsolvencyPractitionersResource to be called once and return a valid insolvency case
		mockService.EXPECT().GetInsolvencyPractitionersResource(transactionID).Return(insolvencyResource, practitionerResourceDaos, nil).Times(1)

		filings, err := GenerateFilings(mockService, transactionID)

		So(len(filings), ShouldEqual, 1)

		So(filings[0].Kind, ShouldEqual, "insolvency#LIQ02")
		So(filings[0].DescriptionIdentifier, ShouldEqual, "LIQ02")
		So(filings[0].Data, ShouldContainKey, "practitioners")
		So(len(filings[0].Data["attachments"].([]*models.AttachmentResourceDao)), ShouldEqual, 2)
		So(filings[0].Data["attachments"].([]*models.AttachmentResourceDao)[0].Type, ShouldEqual, "statement-of-affairs-director")
		So(filings[0].Data["attachments"].([]*models.AttachmentResourceDao)[1].Type, ShouldEqual, "statement-of-concurrence")

		So(err, ShouldBeNil)
	})

	Convey("Generate filing for 600 and LIQ02 case with statement-of-affairs-director attachment and two practitioners", t, func() {
		mockCtrl := gomock.NewController(t)
		defer mockCtrl.Finish()
		mockService := mocks.NewMockService(mockCtrl)

		// Expect the transaction api to be called and return a closed transaction
		httpmock.RegisterResponder(http.MethodGet, "https://api.companieshouse.gov.uk/transactions/12345678", httpmock.NewStringResponder(http.StatusOK, transactionProfileResponseClosed))

		insolvencyResource := createInsolvencyResource()
		insolvencyResource.Data.Attachments = []models.AttachmentResourceDao{
			{
				ID:     "id",
				Type:   "statement-of-affairs-director",
				Status: "status",
				Links: models.AttachmentResourceLinksDao{
					Self:     "self",
					Download: "download",
				},
			},
		}
		_, practitionerResourceDao, appointmentResourceDao := generateInsolvencyPractitionerAppointmentResources()

		practitionerResourceDao.Data.Appointment = &appointmentResourceDao
		practitionerResourceDaos := append([]models.PractitionerResourceDao{}, practitionerResourceDao, practitionerResourceDao)

		// Expect GetInsolvencyPractitionersResource to be called once and return a valid insolvency case
		mockService.EXPECT().GetInsolvencyPractitionersResource(transactionID).Return(insolvencyResource, practitionerResourceDaos, nil).Times(1)

		filings, err := GenerateFilings(mockService, transactionID)

		So(len(filings), ShouldEqual, 2)

		So(filings[0].Kind, ShouldEqual, "insolvency#600")
		So(filings[0].DescriptionIdentifier, ShouldEqual, "600")
		So(filings[0].Data, ShouldContainKey, "practitioners")
		So(filings[0].Data, ShouldNotContainKey, "attachments")

		So(filings[1].Kind, ShouldEqual, "insolvency#LIQ02")
		So(filings[1].DescriptionIdentifier, ShouldEqual, "LIQ02")
		So(filings[1].Data, ShouldContainKey, "practitioners")
		So(len(filings[1].Data["attachments"].([]*models.AttachmentResourceDao)), ShouldEqual, 1)
		So(filings[1].Data["attachments"].([]*models.AttachmentResourceDao)[0].Type, ShouldEqual, "statement-of-affairs-director")

		So(err, ShouldBeNil)
	})

	Convey("Generate filing for 600, LRESEX, and LIQ02 case with statement-of-affairs-director and statement-of-concurrence attachments and two practitioners", t, func() {
		mockCtrl := gomock.NewController(t)
		defer mockCtrl.Finish()
		mockService := mocks.NewMockService(mockCtrl)

		// Expect the transaction api to be called and return a closed transaction
		httpmock.RegisterResponder(http.MethodGet, "https://api.companieshouse.gov.uk/transactions/12345678", httpmock.NewStringResponder(http.StatusOK, transactionProfileResponseClosed))

		insolvencyResource := createInsolvencyResource()
		insolvencyResource.Data.Attachments = []models.AttachmentResourceDao{
			{
				ID:     "id",
				Type:   "resolution",
				Status: "status",
				Links: models.AttachmentResourceLinksDao{
					Self:     "self",
					Download: "download",
				},
			},
			{
				ID:     "id",
				Type:   "statement-of-affairs-director",
				Status: "status",
				Links: models.AttachmentResourceLinksDao{
					Self:     "self",
					Download: "download",
				},
			},
			{
				ID:     "id",
				Type:   "statement-of-concurrence",
				Status: "status",
				Links: models.AttachmentResourceLinksDao{
					Self:     "self",
					Download: "download",
				},
			},
		}

		_, practitionerResourceDao, appointmentResourceDao := generateInsolvencyPractitionerAppointmentResources()

		practitionerResourceDao.Data.Appointment = &appointmentResourceDao
		practitionerResourceDaos := append([]models.PractitionerResourceDao{}, practitionerResourceDao, practitionerResourceDao)

		// Expect GetInsolvencyPractitionersResource to be called once and return a valid insolvency case
		mockService.EXPECT().GetInsolvencyPractitionersResource(transactionID).Return(insolvencyResource, practitionerResourceDaos, nil).Times(1)

		filings, err := GenerateFilings(mockService, transactionID)

		So(len(filings), ShouldEqual, 3)

		So(filings[0].Kind, ShouldEqual, "insolvency#600")
		So(filings[0].DescriptionIdentifier, ShouldEqual, "600")
		So(filings[0].Data, ShouldContainKey, "practitioners")
		So(filings[0].Data, ShouldNotContainKey, "attachments")

		So(filings[1].Kind, ShouldEqual, "insolvency#LRESEX")
		So(filings[1].DescriptionIdentifier, ShouldEqual, "LRESEX")
		So(filings[1].Data, ShouldNotContainKey, "practitioners")
		So(len(filings[1].Data["attachments"].([]*models.AttachmentResourceDao)), ShouldEqual, 1)
		So(filings[1].Data["attachments"].([]*models.AttachmentResourceDao)[0].Type, ShouldEqual, "resolution")

		So(filings[2].Kind, ShouldEqual, "insolvency#LIQ02")
		So(filings[2].DescriptionIdentifier, ShouldEqual, "LIQ02")
		So(filings[2].Data, ShouldContainKey, "practitioners")
		So(len(filings[2].Data["attachments"].([]*models.AttachmentResourceDao)), ShouldEqual, 2)
		So(filings[2].Data["attachments"].([]*models.AttachmentResourceDao)[0].Type, ShouldEqual, "statement-of-affairs-director")
		So(filings[2].Data["attachments"].([]*models.AttachmentResourceDao)[1].Type, ShouldEqual, "statement-of-concurrence")

		So(err, ShouldBeNil)
	})

	Convey("Generate filing for LIQ03 case with progress-report attachment and one practitioner", t, func() {
		mockCtrl := gomock.NewController(t)
		defer mockCtrl.Finish()
		mockService := mocks.NewMockService(mockCtrl)

		// Expect the transaction api to be called and return a closed transaction
		httpmock.RegisterResponder(http.MethodGet, "https://api.companieshouse.gov.uk/transactions/12345678", httpmock.NewStringResponder(http.StatusOK, transactionProfileResponseClosed))

		_, practitionerResourceDao, _ := generateInsolvencyPractitionerAppointmentResources()
		insolvencyResource := createInsolvencyResource()

		practitionerResourceDao.Data.Appointment = nil
		practitionerResourceDao.Data.Address = models.AddressResourceDao{}
		practitionerResourceDao.Data.Role = "final-liquidator"
		practitionerResourceDao.Data.Links = models.PractitionerResourceLinksDao{}
		practitionerResourceDaos := append([]models.PractitionerResourceDao{}, practitionerResourceDao, practitionerResourceDao)
		insolvencyResource.Data.Attachments = []models.AttachmentResourceDao{
			{
				ID:     "id",
				Type:   "progress-report",
				Status: "status",
				Links: models.AttachmentResourceLinksDao{
					Self:     "self",
					Download: "download",
				},
			},
		}

		// Expect GetInsolvencyPractitionersResource to be called once and return a valid insolvency case
		mockService.EXPECT().GetInsolvencyPractitionersResource(transactionID).Return(insolvencyResource, practitionerResourceDaos, nil).Times(1)

		filings, err := GenerateFilings(mockService, transactionID)

		So(len(filings), ShouldEqual, 1)

		So(filings[0].Kind, ShouldEqual, "insolvency#LIQ03")
		So(filings[0].DescriptionIdentifier, ShouldEqual, "LIQ03")
		So(filings[0].Data, ShouldContainKey, "practitioners")
		So(len(filings[0].Data["attachments"].([]*models.AttachmentResourceDao)), ShouldEqual, 1)
		So(filings[0].Data["attachments"].([]*models.AttachmentResourceDao)[0].Type, ShouldEqual, "progress-report")

		So(err, ShouldBeNil)
	})

	Convey("Generate filing for 600 and LIQ03 case with progress-report attachment and one practitioner", t, func() {
		mockCtrl := gomock.NewController(t)
		defer mockCtrl.Finish()
		mockService := mocks.NewMockService(mockCtrl)

		// Expect the transaction api to be called and return a closed transaction
		httpmock.RegisterResponder(http.MethodGet, "https://api.companieshouse.gov.uk/transactions/12345678", httpmock.NewStringResponder(http.StatusOK, transactionProfileResponseClosed))

		_, practitionerResourceDao, appointmentResourceDao := generateInsolvencyPractitionerAppointmentResources()
		insolvencyResource := createInsolvencyResource()

		practitionerResourceDao.Data.Appointment = &appointmentResourceDao
		practitionerResourceDaos := append([]models.PractitionerResourceDao{}, practitionerResourceDao)
		insolvencyResource.Data.Attachments = []models.AttachmentResourceDao{
			{
				ID:     "id",
				Type:   "progress-report",
				Status: "status",
				Links: models.AttachmentResourceLinksDao{
					Self:     "self",
					Download: "download",
				},
			},
		}

		// Expect GetInsolvencyPractitionersResource to be called once and return a valid insolvency case
		mockService.EXPECT().GetInsolvencyPractitionersResource(transactionID).Return(insolvencyResource, practitionerResourceDaos, nil).Times(1)

		filings, err := GenerateFilings(mockService, transactionID)

		So(len(filings), ShouldEqual, 2)

		So(filings[0].Kind, ShouldEqual, "insolvency#600")
		So(filings[0].DescriptionIdentifier, ShouldEqual, "600")
		So(filings[0].Data, ShouldContainKey, "practitioners")
		So(filings[0].Data, ShouldNotContainKey, "attachments")

		So(filings[1].Kind, ShouldEqual, "insolvency#LIQ03")
		So(filings[1].DescriptionIdentifier, ShouldEqual, "LIQ03")
		So(filings[1].Data, ShouldContainKey, "practitioners")
		So(len(filings[1].Data["attachments"].([]*models.AttachmentResourceDao)), ShouldEqual, 1)
		So(filings[1].Data["attachments"].([]*models.AttachmentResourceDao)[0].Type, ShouldEqual, "progress-report")

		So(err, ShouldBeNil)
	})

}<|MERGE_RESOLUTION|>--- conflicted
+++ resolved
@@ -306,27 +306,6 @@
 		So(validationErrors, ShouldHaveLength, 0)
 	})
 
-<<<<<<< HEAD
-	Convey("error - attachment type is statement-of-concurrence and attachment type statement-of-affairs-director is not present", t, func() {
-		insolvencyCase := createInsolvencyResource()
-		// Set attachment type to "statement-of-concurrence"
-		insolvencyCase.Data.Attachments = append(insolvencyCase.Data.Attachments, models.AttachmentResourceDao{Type: "statement-of-concurrence"})
-		// Remove SOA director
-		insolvencyCase.Data.Attachments[1].Type = "type"
-		// Remove SOA
-		insolvencyCase.Data.StatementOfAffairs = nil
-
-		practitionerResourceDaos := append([]models.PractitionerResourceDao{}, models.PractitionerResourceDao{})
-
-		validationErrors := ValidateInsolvencyDetails(*insolvencyCase, practitionerResourceDaos)
-
-		So(validationErrors, ShouldHaveLength, 1)
-		So((*validationErrors)[0].Error, ShouldContainSubstring, fmt.Sprintf("error - attachment statement-of-concurrence must be accompanied by statement-of-affairs-director attachment for insolvency case with transaction id [%s]", insolvencyCase.TransactionID))
-		So((*validationErrors)[0].Location, ShouldContainSubstring, "statement of concurrence attachment type")
-	})
-
-=======
->>>>>>> 2cb93387
 	Convey("successful validation of statement-of-concurrence attachment - attachment type is statement-of-concurrence and statement-of-affairs-director are present", t, func() {
 		insolvencyCase := createInsolvencyResource()
 		insolvencyCase.Data.Resolution = nil
@@ -552,13 +531,14 @@
 
 				// Change attachment type
 				insolvencyCase.Data.Attachments[1].Type = attachment
+				practitionerResourceDaos := append([]models.PractitionerResourceDao{})
 
 				// Remove practitioner for SOA-L to prevent triggering another error
 				if attachment == constants.StatementOfAffairsLiquidator.String() {
-					insolvencyCase.Data.Practitioners = make([]models.PractitionerResourceDao, 0)
+					insolvencyCase.Data.Practitioners = ""
 				}
 
-				validationErrors := ValidateInsolvencyDetails(insolvencyCase)
+				validationErrors := ValidateInsolvencyDetails(*insolvencyCase, practitionerResourceDaos)
 				So(validationErrors, ShouldHaveLength, 1)
 				So((*validationErrors)[0].Error, ShouldContainSubstring, fmt.Sprintf("error - a date of statement of affairs must be present as there is an attachment with a type of [%s], [%s], or a [%s] for insolvency case with transaction id [%s]", constants.StatementOfAffairsDirector.String(), constants.StatementOfConcurrence.String(), constants.StatementOfAffairsLiquidator.String(), insolvencyCase.TransactionID))
 				So((*validationErrors)[0].Location, ShouldContainSubstring, "statement-of-affairs")
@@ -566,47 +546,11 @@
 		}
 	}
 
-<<<<<<< HEAD
-		practitionerResourceDaos := append([]models.PractitionerResourceDao{})
-		validationErrors := ValidateInsolvencyDetails(*insolvencyCase, practitionerResourceDaos)
-
-		So(validationErrors, ShouldHaveLength, 1)
-		So((*validationErrors)[0].Error, ShouldContainSubstring, fmt.Sprintf("error - a date of statement of affairs must be present as there is an attachment with type [%s] or [%s] for insolvency case with transaction id [%s]", constants.StatementOfAffairsDirector.String(), constants.StatementOfAffairsLiquidator.String(), insolvencyCase.TransactionID))
-		So((*validationErrors)[0].Location, ShouldContainSubstring, "statement-of-affairs")
-	})
-
-	Convey("error - statement-of-affairs-liquidator filed but no statement resource exists in DB", t, func() {
+	Convey("error - statement resource exists in DB but no statement-of-affairs attachment filed", t, func() {
 
 		// Create insolvency case
 		insolvencyCase := createInsolvencyResource()
-
-		// Change attachment type to SOA-L
-		insolvencyCase.Data.Attachments[1].Type = "statement-of-affairs-liquidator"
-
-		// Make statement date an empty string
-		insolvencyCase.Data.StatementOfAffairs = &models.StatementOfAffairsResourceDao{
-			StatementDate: "",
-		}
-
-		validationErrors := ValidateInsolvencyDetails(*insolvencyCase, nil)
-
-		So(validationErrors, ShouldHaveLength, 1)
-		So((*validationErrors)[0].Error, ShouldContainSubstring, fmt.Sprintf("error - a date of statement of affairs must be present as there is an attachment with type [%s] or [%s] for insolvency case with transaction id [%s]", constants.StatementOfAffairsDirector.String(), constants.StatementOfAffairsLiquidator.String(), insolvencyCase.TransactionID))
-		So((*validationErrors)[0].Location, ShouldContainSubstring, "statement-of-affairs")
-	})
-
-	Convey("error - statement-of-affairs-director filed but no statement resource exists in DB", t, func() {
-
-		// Create insolvency case and remove SOA date
-		insolvencyCase := createInsolvencyResource()
-		insolvencyCase.Data.StatementOfAffairs = nil
-=======
-	Convey("error - statement resource exists in DB but no statement-of-affairs attachment filed", t, func() {
-
-		// Create insolvency case
-		insolvencyCase := createInsolvencyResource()
 		insolvencyCase.Data.Attachments[1].Type = "random"
->>>>>>> 2cb93387
 
 		practitionerResourceDaos := append([]models.PractitionerResourceDao{})
 
@@ -618,59 +562,44 @@
 	})
 
 	Convey("error - attachment type is statement-of-concurrence and practitioner object empty", t, func() {
-		insolvencyCase := createInsolvencyResource()
-		// Remove the Practitioners
-		insolvencyCase.Data.Practitioners = nil
-
-<<<<<<< HEAD
-		// Change attachment type to SOA-L
-		insolvencyCase.Data.Attachments[1].Type = "statement-of-affairs-liquidator"
-=======
+
+		// Create insolvency case
+		insolvencyCase := createInsolvencyResource()
+
 		// Replace statement-of-affairs-director attachment type to statement-of-concurrence for the 2nd attachment
 		insolvencyCase.Data.Attachments[0].Type = "type"
 		insolvencyCase.Data.Attachments[1].Type = "statement-of-concurrence"
 		insolvencyCase.Data.Attachments[2].Type = "type2"
->>>>>>> 2cb93387
 
 		// Remove the resolution and progress report details
 		insolvencyCase.Data.Resolution = nil
 		insolvencyCase.Data.ProgressReport = nil
 
-<<<<<<< HEAD
 		validationErrors := ValidateInsolvencyDetails(*insolvencyCase, nil)
-
-		So(validationErrors, ShouldHaveLength, 1)
-		So((*validationErrors)[0].Error, ShouldContainSubstring, fmt.Sprintf("error - a date of statement of affairs must be present as there is an attachment with type [%s] or [%s] for insolvency case with transaction id [%s]", constants.StatementOfAffairsDirector.String(), constants.StatementOfAffairsLiquidator.String(), insolvencyCase.TransactionID))
-		So((*validationErrors)[0].Location, ShouldContainSubstring, "statement-of-affairs")
-=======
-		validationErrors := ValidateInsolvencyDetails(insolvencyCase)
 		So(validationErrors, ShouldHaveLength, 2)
 		So((*validationErrors)[0].Error, ShouldContainSubstring, fmt.Sprintf("error - attachment type requires that at least one practitioner must be present for insolvency case with transaction id [%s]", insolvencyCase.TransactionID))
 		So((*validationErrors)[1].Error, ShouldContainSubstring, "error - if no practitioners are present then an attachment of the type resolution must be present")
->>>>>>> 2cb93387
 	})
 
 	Convey("successful validation of statement-of-concurrence - attachment type is statement-of-concurrence and at least one practitioner present", t, func() {
 		insolvencyCase := createInsolvencyResource()
-
-<<<<<<< HEAD
-		practitionerResourceDaos := append([]models.PractitionerResourceDao{})
-		validationErrors := ValidateInsolvencyDetails(*insolvencyCase, practitionerResourceDaos)
-=======
+		_, practitionerResourceDao, appointmentResourceDao := generateInsolvencyPractitionerAppointmentResources()
+		practitionerResourceDao.Data.Appointment = &appointmentResourceDao
+
 		// Replace statement-of-affairs-director attachment type to statement-of-concurrence for the 2nd attachment
 		insolvencyCase.Data.Attachments[0].Type = "type"
 		insolvencyCase.Data.Attachments[1].Type = "statement-of-concurrence"
 		insolvencyCase.Data.Attachments[2].Type = "type2"
->>>>>>> 2cb93387
 
 		// Remove the resolution and progress report details
 		insolvencyCase.Data.Resolution = nil
 		insolvencyCase.Data.ProgressReport = nil
 
-		validationErrors := ValidateInsolvencyDetails(insolvencyCase)
+		practitionerResourceDaos := []models.PractitionerResourceDao{practitionerResourceDao}
+		validationErrors := ValidateInsolvencyDetails(*insolvencyCase, practitionerResourceDaos)
 		So(validationErrors, ShouldHaveLength, 0)
 	})
-    
+
 	Convey("error - practitioner appointment is before date of resolution", t, func() {
 		// Add resolution to insolvency case
 		insolvencyCase := createInsolvencyResource()
@@ -774,48 +703,29 @@
 
 		Convey("Statement date is after the resolution date", func() {
 			insolvencyCase := createInsolvencyResource()
-<<<<<<< HEAD
-			insolvencyCase.Data.StatementOfAffairs.StatementDate = "2021-07-20"
-			insolvencyCase.Data.Resolution.DateOfResolution = "2021-07-21"
-
-			validationErrors := ValidateInsolvencyDetails(*insolvencyCase, nil)
-			So((*validationErrors)[0].Error, ShouldContainSubstring, "error - statement of affairs date must not be before resolution date")
-=======
 			insolvencyCase.Data.StatementOfAffairs.StatementDate = "2021-07-26"
 			insolvencyCase.Data.Resolution.DateOfResolution = "2021-07-25"
-			insolvencyCase.Data.Practitioners = nil // prevent alternative validation execution
-
-			validationErrors := ValidateInsolvencyDetails(insolvencyCase)
-			So((*validationErrors)[0].Error, ShouldContainSubstring, "error - statement of affairs date [" + insolvencyCase.Data.StatementOfAffairs.StatementDate + "] must not be after the resolution date" + " [" + insolvencyCase.Data.Resolution.DateOfResolution + "]")
->>>>>>> 2cb93387
+
+			validationErrors := ValidateInsolvencyDetails(*insolvencyCase, nil)
+			So((*validationErrors)[0].Error, ShouldContainSubstring, "error - statement of affairs date ["+insolvencyCase.Data.StatementOfAffairs.StatementDate+"] must not be after the resolution date"+" ["+insolvencyCase.Data.Resolution.DateOfResolution+"]")
 		})
 
 		Convey("Statement date more than 14 days prior to the resolution date", func() {
 			insolvencyCase := createInsolvencyResource()
-<<<<<<< HEAD
-			insolvencyCase.Data.StatementOfAffairs.StatementDate = "2021-07-29"
-			insolvencyCase.Data.Resolution.DateOfResolution = "2021-07-21"
-
-			validationErrors := ValidateInsolvencyDetails(*insolvencyCase, nil)
-			So((*validationErrors)[0].Error, ShouldContainSubstring, "error - statement of affairs date must be within 7 days of resolution date")
-=======
 			insolvencyCase.Data.StatementOfAffairs.StatementDate = "2021-07-10"
 			insolvencyCase.Data.Resolution.DateOfResolution = "2021-07-25"
-			insolvencyCase.Data.Practitioners = nil // prevent alternative validation execution
-
-			validationErrors := ValidateInsolvencyDetails(insolvencyCase)
-			So((*validationErrors)[0].Error, ShouldContainSubstring, "error - statement of affairs date [" + insolvencyCase.Data.StatementOfAffairs.StatementDate + "] must not be more than 14 days prior to the resolution date" + " [" + insolvencyCase.Data.Resolution.DateOfResolution + "]")
+
+			validationErrors := ValidateInsolvencyDetails(*insolvencyCase, nil)
+			So((*validationErrors)[0].Error, ShouldContainSubstring, "error - statement of affairs date ["+insolvencyCase.Data.StatementOfAffairs.StatementDate+"] must not be more than 14 days prior to the resolution date"+" ["+insolvencyCase.Data.Resolution.DateOfResolution+"]")
 		})
 
 		Convey("Statement date is 14 days prior to the resolution date", func() {
 			insolvencyCase := createInsolvencyResource()
 			insolvencyCase.Data.StatementOfAffairs.StatementDate = "2021-07-11"
 			insolvencyCase.Data.Resolution.DateOfResolution = "2021-07-25"
-			insolvencyCase.Data.Practitioners = nil // prevent alternative validation execution
-
-			validationErrors := ValidateInsolvencyDetails(insolvencyCase)
+
+			validationErrors := ValidateInsolvencyDetails(*insolvencyCase, nil)
 			So(validationErrors, ShouldHaveLength, 0)
->>>>>>> 2cb93387
 		})
 
 	})
