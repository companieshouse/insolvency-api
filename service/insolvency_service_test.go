--- conflicted
+++ resolved
@@ -77,7 +77,6 @@
 				Self:     "self",
 				Download: "download",
 			},
-<<<<<<< HEAD
 		},
 		{
 			ID:     "id",
@@ -86,14 +85,6 @@
 			Links: models.AttachmentResourceLinksDao{
 				Self:     "self",
 				Download: "download",
-=======
-			ProgressReport: &models.ProgressReportResourceDao{
-				FromDate: "2021-04-14",
-				ToDate:   "2022-04-13",
-				Attachments: []string{
-					"id",
-				},
->>>>>>> 495de9ff
 			},
 		},
 	}
@@ -668,12 +659,7 @@
 
 		validationErrors := ValidateInsolvencyDetails(*insolvencyCase, practitionerResourceDaos)
 
-<<<<<<< HEAD
-		So((*validationErrors)[0].Error, ShouldContainSubstring, fmt.Sprintf("cannot parse"))
-=======
-		validationErrors := ValidateInsolvencyDetails(insolvencyCase)
 		So((*validationErrors)[0].Error, ShouldContainSubstring, "cannot parse")
->>>>>>> 495de9ff
 		So((*validationErrors)[0].Location, ShouldContainSubstring, "practitioner")
 	})
 
@@ -699,12 +685,7 @@
 
 		validationErrors := ValidateInsolvencyDetails(*insolvencyCase, practitionerResourceDaos)
 
-<<<<<<< HEAD
-		So((*validationErrors)[0].Error, ShouldContainSubstring, fmt.Sprintf("cannot parse"))
-=======
-		validationErrors := ValidateInsolvencyDetails(insolvencyCase)
 		So((*validationErrors)[0].Error, ShouldContainSubstring, "cannot parse")
->>>>>>> 495de9ff
 		So((*validationErrors)[0].Location, ShouldContainSubstring, "practitioner")
 	})
 
@@ -1285,28 +1266,12 @@
 
 		_, practitionerResourceDao, _ := generateInsolvencyPractitionerAppointmentResources()
 		insolvencyResource := createInsolvencyResource()
-<<<<<<< HEAD
 
 		practitionerResourceDao.Data.Appointment = nil
 		practitionerResourceDao.Data.Address = models.AddressResourceDao{}
 		practitionerResourceDao.Data.Role = "final-liquidator"
 		practitionerResourceDao.Data.Links = models.PractitionerResourceLinksDao{}
 		practitionerResourceDaos := append([]models.PractitionerResourceDao{}, practitionerResourceDao, practitionerResourceDao)
-=======
-		insolvencyResource.Data.Practitioners = []models.PractitionerResourceDao{
-			{
-				ID:              "1234",
-				IPCode:          "1234",
-				FirstName:       "Name",
-				LastName:        "LastName",
-				TelephoneNumber: "1234",
-				Email:           "name@email.com",
-				Address:         models.AddressResourceDao{},
-				Role:            "final-liquidator",
-				Links:           models.PractitionerResourceLinksDao{},
-			},
-		}
->>>>>>> 495de9ff
 		insolvencyResource.Data.Attachments = []models.AttachmentResourceDao{
 			{
 				ID:     "id",
@@ -1345,29 +1310,9 @@
 
 		_, practitionerResourceDao, appointmentResourceDao := generateInsolvencyPractitionerAppointmentResources()
 		insolvencyResource := createInsolvencyResource()
-<<<<<<< HEAD
-
-		practitionerResourceDao.Data.Appointment = &appointmentResourceDao
-		practitionerResourceDaos := append([]models.PractitionerResourceDao{}, practitionerResourceDao)
-=======
-		insolvencyResource.Data.Practitioners = []models.PractitionerResourceDao{
-			{
-				ID:              "1234",
-				IPCode:          "1234",
-				FirstName:       "Name",
-				LastName:        "LastName",
-				TelephoneNumber: "1234",
-				Email:           "name@email.com",
-				Address:         models.AddressResourceDao{},
-				Role:            "final-liquidator",
-				Links:           models.PractitionerResourceLinksDao{},
-				Appointment: &models.AppointmentResourceDao{
-					AppointedOn: "2021-07-07",
-					MadeBy:      "creditors",
-				},
-			},
-		}
->>>>>>> 495de9ff
+
+		practitionerResourceDao.Data.Appointment = &appointmentResourceDao
+		practitionerResourceDaos := append([]models.PractitionerResourceDao{}, practitionerResourceDao)
 		insolvencyResource.Data.Attachments = []models.AttachmentResourceDao{
 			{
 				ID:     "id",
