--- conflicted
+++ resolved
@@ -19,22 +19,14 @@
 
 // CreatedPractitionerResource is the entity returned in a successful creation of an practitioner resource
 type CreatedPractitionerResource struct {
-<<<<<<< HEAD
-	IPCode          string                 `json:"ip_code"`
-	FirstName       string                 `json:"first_name"`
-	LastName        string                 `json:"last_name"`
-	TelephoneNumber string                 `json:"telephone_number"`
-	Email           string                 `json:"email"`
-	Address         CreatedAddressResource `json:"address"`
-	Role            string                 `json:"role"`
-=======
-	IPCode    string                           `json:"ip_code"`
-	FirstName string                           `json:"first_name"`
-	LastName  string                           `json:"last_name"`
-	Address   CreatedAddressResource           `json:"address"`
-	Role      string                           `json:"role"`
-	Links     CreatedPractitionerLinksResource `json:"links"`
->>>>>>> 4a4cdf9f
+	IPCode          string                           `json:"ip_code"`
+	FirstName       string                           `json:"first_name"`
+	LastName        string                           `json:"last_name"`
+	TelephoneNumber string                           `json:"telephone_number"`
+	Email           string                           `json:"email"`
+	Address         CreatedAddressResource           `json:"address"`
+	Role            string                           `json:"role"`
+	Links           CreatedPractitionerLinksResource `json:"links"`
 }
 
 // CreatedAddressResource contains the address fields for the created practitioner resource
