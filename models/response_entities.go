package models

// CreatedInsolvencyResource is the entity returned in a successful creation of an insolvency resource
type CreatedInsolvencyResource struct {
	CompanyNumber string                         `json:"company_number"`
	CaseType      string                         `json:"case_type"`
	Etag          string                         `json:"etag"`
	Kind          string                         `json:"kind"`
	CompanyName   string                         `json:"company_name"`
	Links         CreatedInsolvencyResourceLinks `json:"links"`
}

// CreatedInsolvencyResourceLinks contains the links for the created insolvency resource
type CreatedInsolvencyResourceLinks struct {
	Self             string `json:"self"`
	Transaction      string `json:"transaction"`
	ValidationStatus string `json:"validation_status"`
}

// CreatedPractitionerResource is the entity returned in a successful creation of an practitioner resource
type CreatedPractitionerResource struct {
	IPCode          string                           `json:"ip_code"`
	FirstName       string                           `json:"first_name"`
	LastName        string                           `json:"last_name"`
	TelephoneNumber string                           `json:"telephone_number"`
	Email           string                           `json:"email"`
	Address         CreatedAddressResource           `json:"address"`
	Role            string                           `json:"role"`
	Links           CreatedPractitionerLinksResource `json:"links"`
}

// CreatedAddressResource contains the address fields for the created practitioner resource
type CreatedAddressResource struct {
	AddressLine1 string `json:"address_line_1"`
	AddressLine2 string `json:"address_line_2"`
	Country      string `json:"country"`
	Locality     string `json:"locality"`
	Region       string `json:"region"`
	PostalCode   string `json:"postal_code"`
}

// CreatedPractitionerLinksResource contains the links details for a practitioner
type CreatedPractitionerLinksResource struct {
	Self string `json:"self"`
}

// AppointedPractitionerResource contains the details of an appointed practitioner
type AppointedPractitionerResource struct {
	AppointedOn string                             `json:"appointed_on"`
	MadeBy      string                             `json:"made_by"`
	Links       AppointedPractitionerLinksResource `json:"links"`
}

// AppointedPractitionerLinksResource contains the links details for a practitioner appointment
type AppointedPractitionerLinksResource struct {
	Self string `json:"self"`
}

<<<<<<< HEAD
// AttachmentResource contains the details of an attachment
type AttachmentResource struct {
	AttachmentType string                  `json:"attachment_type"`
	File           AttachmentFile          `json:"file"`
	Etag           string                  `json:"etag"`
	Kind           string                  `json:"kind"`
	Status         string                  `json:"status"`
	Links          AttachmentLinksResource `json:"links"`
}

// AttachmentFile contains the details of an attachment file
type AttachmentFile struct {
	Name        string `json:"name"`
	Size        int64  `json:"size"`
	ContentType string `json:"content_type"`
}

// AttachmentLinksResource contains the details of the links associated with an attachment
type AttachmentLinksResource struct {
	Self     string `json:"self"`
	Download string `json:"download"`
=======
// ValidationStatusResponse is the object returned when checking the validation of a case
type ValidationStatusResponse struct {
	IsValid bool                              `json:"is_valid"`
	Errors  []ValidationErrorResponseResource `json:"errors"`
}

// NewValidationStatusResponse - convenience function for creating a validation response resource
func NewValidationStatusResponse(isValid bool, errors *[]ValidationErrorResponseResource) *ValidationStatusResponse {
	return &ValidationStatusResponse{IsValid: isValid, Errors: *errors}
}

// ValidationResponseResource contains the details of an error when checking the validation for closing a case - as expected by transaction api
type ValidationErrorResponseResource struct {
	Error        string `json:"error"`
	Location     string `json:"location"`
	LocationType string `json:"location_type"`
	Type         string `json:"type"`
}

// NewValidationErrorResponse - convenience function for creating validation error responses
func NewValidationErrorResponse(validationError, location string) *ValidationErrorResponseResource {
	return &ValidationErrorResponseResource{
		Error:        validationError,
		Location:     location,
		LocationType: "json-path",
		Type:         "ch:validation",
	}
>>>>>>> a1ade1b3
}

// ResponseResource is the object returned in an error case
type ResponseResource struct {
	Message string `json:"message"`
}

// NewMessageResponse - convenience function for creating a response resource
func NewMessageResponse(message string) *ResponseResource {
	return &ResponseResource{Message: message}
}<|MERGE_RESOLUTION|>--- conflicted
+++ resolved
@@ -56,7 +56,6 @@
 	Self string `json:"self"`
 }
 
-<<<<<<< HEAD
 // AttachmentResource contains the details of an attachment
 type AttachmentResource struct {
 	AttachmentType string                  `json:"attachment_type"`
@@ -78,7 +77,8 @@
 type AttachmentLinksResource struct {
 	Self     string `json:"self"`
 	Download string `json:"download"`
-=======
+}
+
 // ValidationStatusResponse is the object returned when checking the validation of a case
 type ValidationStatusResponse struct {
 	IsValid bool                              `json:"is_valid"`
@@ -106,7 +106,6 @@
 		LocationType: "json-path",
 		Type:         "ch:validation",
 	}
->>>>>>> a1ade1b3
 }
 
 // ResponseResource is the object returned in an error case
