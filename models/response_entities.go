package models

// CreatedInsolvencyResource is the entity returned in a successful creation of an insolvency resource
type CreatedInsolvencyResource struct {
	CompanyNumber string                         `json:"company_number"`
	CaseType      string                         `json:"case_type"`
	Etag          string                         `json:"etag"`
	Kind          string                         `json:"kind"`
	CompanyName   string                         `json:"company_name"`
	Links         CreatedInsolvencyResourceLinks `json:"links"`
}

// CreatedInsolvencyResourceLinks contains the links for the created insolvency resource
type CreatedInsolvencyResourceLinks struct {
	Self             string `json:"self"`
	Transaction      string `json:"transaction"`
	ValidationStatus string `json:"validation_status"`
}

// CreatedPractitionerResource is the entity returned in a successful creation of an practitioner resource
type CreatedPractitionerResource struct {
<<<<<<< HEAD
	IPCode      string                           `json:"ip_code"`
	FirstName   string                           `json:"first_name"`
	LastName    string                           `json:"last_name"`
	Address     CreatedAddressResource           `json:"address"`
	Role        string                           `json:"role"`
	Links       CreatedPractitionerLinksResource `json:"links"`
	AppointedOn string                           `json:"appointed_on,omitempty"`
	MadeBy      string                           `json:"made_by,omitempty"`
=======
	IPCode          string                           `json:"ip_code"`
	FirstName       string                           `json:"first_name"`
	LastName        string                           `json:"last_name"`
	TelephoneNumber string                           `json:"telephone_number"`
	Email           string                           `json:"email"`
	Address         CreatedAddressResource           `json:"address"`
	Role            string                           `json:"role"`
	Links           CreatedPractitionerLinksResource `json:"links"`
>>>>>>> 878daf35
}

// CreatedAddressResource contains the address fields for the created practitioner resource
type CreatedAddressResource struct {
	AddressLine1 string `json:"address_line_1"`
	AddressLine2 string `json:"address_line_2"`
	Country      string `json:"country"`
	Locality     string `json:"locality"`
	Region       string `json:"region"`
	PostalCode   string `json:"postal_code"`
}

// CreatedPractitionerLinksResource contains the links details for a practitioner
type CreatedPractitionerLinksResource struct {
	Self string `json:"self"`
}

// AppointedPractitionerResource contains the details of an appointed practitioner
type AppointedPractitionerResource struct {
	AppointedOn string                             `json:"appointed_on"`
	MadeBy      string                             `json:"made_by"`
	Links       AppointedPractitionerLinksResource `json:"links"`
}

// AppointedPractitionerLinksResource contains the links details for a practitioner appointment
type AppointedPractitionerLinksResource struct {
	Self string `json:"self"`
}

// ResponseResource is the object returned in an error case
type ResponseResource struct {
	Message string `json:"message"`
}

// NewMessageResponse - convenience function for creating a response resource
func NewMessageResponse(message string) *ResponseResource {
	return &ResponseResource{Message: message}
}<|MERGE_RESOLUTION|>--- conflicted
+++ resolved
@@ -19,16 +19,6 @@
 
 // CreatedPractitionerResource is the entity returned in a successful creation of an practitioner resource
 type CreatedPractitionerResource struct {
-<<<<<<< HEAD
-	IPCode      string                           `json:"ip_code"`
-	FirstName   string                           `json:"first_name"`
-	LastName    string                           `json:"last_name"`
-	Address     CreatedAddressResource           `json:"address"`
-	Role        string                           `json:"role"`
-	Links       CreatedPractitionerLinksResource `json:"links"`
-	AppointedOn string                           `json:"appointed_on,omitempty"`
-	MadeBy      string                           `json:"made_by,omitempty"`
-=======
 	IPCode          string                           `json:"ip_code"`
 	FirstName       string                           `json:"first_name"`
 	LastName        string                           `json:"last_name"`
@@ -37,7 +27,6 @@
 	Address         CreatedAddressResource           `json:"address"`
 	Role            string                           `json:"role"`
 	Links           CreatedPractitionerLinksResource `json:"links"`
->>>>>>> 878daf35
 }
 
 // CreatedAddressResource contains the address fields for the created practitioner resource
