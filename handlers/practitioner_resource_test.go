--- conflicted
+++ resolved
@@ -292,9 +292,6 @@
 	})
 }
 
-<<<<<<< HEAD
-func serveGetPractitionerResourcesRequest(service dao.Service, tranIDSet bool) *httptest.ResponseRecorder {
-=======
 func generatePractitioner() models.PractitionerRequest {
 	return models.PractitionerRequest{
 		IPCode:          "1234",
@@ -310,8 +307,7 @@
 	}
 }
 
-func serveGetPractitionerResourcesRequest(service dao.Service, tranIdSet bool) *httptest.ResponseRecorder {
->>>>>>> 878daf35
+func serveGetPractitionerResourcesRequest(service dao.Service, tranIDSet bool) *httptest.ResponseRecorder {
 	path := "/transactions/" + transactionID + "/insolvency/practitioners"
 	req := httptest.NewRequest(http.MethodGet, path, nil)
 	if tranIDSet {
