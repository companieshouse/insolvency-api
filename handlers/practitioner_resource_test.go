--- conflicted
+++ resolved
@@ -112,28 +112,6 @@
 		So(res.Body.String(), ShouldContainSubstring, "last_name is a required field")
 	})
 
-	Convey("Incoming request has invalid last name", t, func() {
-		httpmock.Activate()
-		mockCtrl := gomock.NewController(t)
-		defer httpmock.DeactivateAndReset()
-		defer mockCtrl.Finish()
-
-		body, _ := json.Marshal(models.PractitionerRequest{
-			IPCode:    "1234",
-			FirstName: "F1rst",
-			LastName:  "Last",
-			Address: models.Address{
-				AddressLine1: "addressline1",
-				Locality:     "locality",
-			},
-			Role: constants.FinalLiquidator.String(),
-		})
-		res := serveHandleCreatePractitionersResource(body, mock_dao.NewMockService(mockCtrl), true)
-
-		So(res.Code, ShouldEqual, http.StatusBadRequest)
-		So(res.Body.String(), ShouldContainSubstring, "failed on the 'name_rule' tag")
-	})
-
 	Convey("Incoming request has address missing", t, func() {
 		httpmock.Activate()
 		mockCtrl := gomock.NewController(t)
@@ -225,7 +203,39 @@
 		res := serveHandleCreatePractitionersResource(body, mock_dao.NewMockService(mockCtrl), true)
 
 		So(res.Code, ShouldEqual, http.StatusBadRequest)
+	})
+
+	Convey("Incoming request has invalid first name", t, func() {
+		httpmock.Activate()
+		mockCtrl := gomock.NewController(t)
+		defer httpmock.DeactivateAndReset()
+		defer mockCtrl.Finish()
+
+		practitioner := generatePractitioner()
+		practitioner.FirstName = "J4ck"
+		body, _ := json.Marshal(practitioner)
+		res := serveHandleCreatePractitionersResource(body, mock_dao.NewMockService(mockCtrl), true)
+
+		So(res.Code, ShouldEqual, http.StatusBadRequest)
+		So(res.Body.String(), ShouldContainSubstring, "the first name contains a character which is not allowed")
+	})
+
+	Convey("Incoming request has telephone number and email missing and an invalid last name", t, func() {
+		httpmock.Activate()
+		mockCtrl := gomock.NewController(t)
+		defer httpmock.DeactivateAndReset()
+		defer mockCtrl.Finish()
+
+		practitioner := generatePractitioner()
+		practitioner.LastName = "wr0ng"
+		practitioner.TelephoneNumber = ""
+		practitioner.Email = ""
+		body, _ := json.Marshal(practitioner)
+		res := serveHandleCreatePractitionersResource(body, mock_dao.NewMockService(mockCtrl), true)
+
+		So(res.Code, ShouldEqual, http.StatusBadRequest)
 		So(res.Body.String(), ShouldContainSubstring, "invalid request body: either telephone_number or email are required")
+		So(res.Body.String(), ShouldContainSubstring, "the last name contains a character which is not allowed")
 	})
 
 	Convey("Generic error when adding practitioners resource to mongo", t, func() {
@@ -306,21 +316,9 @@
 		// Expect CreatePractitionersResource to be called once and not return an error
 		mockService.EXPECT().CreatePractitionersResource(gomock.Any(), transactionID).Return(nil, http.StatusCreated).Times(1)
 
-<<<<<<< HEAD
-		body, _ := json.Marshal(models.PractitionerRequest{
-			IPCode:    "1234",
-			FirstName: "Jack-W",
-			LastName:  "O'Donald",
-			Address: models.Address{
-				AddressLine1: "addressline1",
-				Locality:     "locality",
-			},
-			Role: constants.FinalLiquidator.String(),
-		})
-=======
-		practitioner := generatePractitioner()
-		body, _ := json.Marshal(practitioner)
->>>>>>> 878daf35
+		practitioner := generatePractitioner()
+		body, _ := json.Marshal(practitioner)
+
 		res := serveHandleCreatePractitionersResource(body, mockService, true)
 
 		So(res.Code, ShouldEqual, http.StatusCreated)
