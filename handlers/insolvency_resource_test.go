--- conflicted
+++ resolved
@@ -91,7 +91,6 @@
 
 	helperService := utils.NewHelperService()
 
-<<<<<<< HEAD
 	Convey("error if etag not generated", t, func() {
 		mockService, mockHelperService, rec := mock_dao.CreateTestObjects(t)
 
@@ -99,14 +98,6 @@
 
 		mockHelperService.EXPECT().GenerateEtag().Return("etag", fmt.Errorf("error generating etag: [%s]", "err")).AnyTimes()
 		res := serveHandleCreateInsolvencyResource(body, mockService, false, mockHelperService, rec)
-=======
-	Convey("Must need a transaction ID in the url", t, func() {
-		mockService, _, rec := mock_dao.CreateTestObjects(t)
-
-		body, _ := json.Marshal(&models.InsolvencyRequest{})
-
-		res := serveHandleCreateInsolvencyResource(body, mockService, false, helperService, rec)
->>>>>>> 495de9ff
 
 		So(res.Code, ShouldEqual, http.StatusInternalServerError)
 		So(res.Body.String(), ShouldContainSubstring, "error generating etag")
@@ -716,17 +707,13 @@
 		httpmock.RegisterResponder(http.MethodGet, "https://api.companieshouse.gov.uk/transactions/12345678", httpmock.NewStringResponder(http.StatusOK, transactionProfileResponseClosed))
 
 		insolvencyCase := createInsolvencyResource()
-<<<<<<< HEAD
 		insolvencyCase.Data.Practitioners = ""
-=======
-		insolvencyCase.Data.Practitioners = []models.PractitionerResourceDao{}
 		insolvencyCase.Data.Resolution = &models.ResolutionResourceDao{
 			DateOfResolution: "2021-06-06",
 			Attachments: []string{
 				"1234",
 			},
 		}
->>>>>>> 495de9ff
 		insolvencyCase.Data.Attachments = []models.AttachmentResourceDao{{
 			Type: "resolution",
 		}}
@@ -742,10 +729,7 @@
 		So(res.Body.String(), ShouldContainSubstring, `"company_number":"01234567"`)
 		So(res.Body.String(), ShouldContainSubstring, `"kind":"insolvency#LRESEX"`)
 		So(res.Body.String(), ShouldContainSubstring, `"Type":"resolution"`)
-<<<<<<< HEAD
-=======
 		So(res.Body.String(), ShouldNotContainSubstring, "practitioners")
->>>>>>> 495de9ff
 	})
 
 	Convey(`Generate filing for LIQ02 case with one practitioner and "statement-of-affairs-director"`, t, func() {
@@ -759,18 +743,13 @@
 		httpmock.RegisterResponder(http.MethodGet, "https://api.companieshouse.gov.uk/transactions/12345678", httpmock.NewStringResponder(http.StatusOK, transactionProfileResponseClosed))
 
 		insolvencyCase := createInsolvencyResource()
-<<<<<<< HEAD
-
-		//	insolvencyCase.Data.Practitioners[0].Data.Appointment = &models.AppointmentResourceDao{}
-=======
-		insolvencyCase.Data.Practitioners[0].Appointment = nil
+
 		insolvencyCase.Data.StatementOfAffairs = &models.StatementOfAffairsResourceDao{
 			StatementDate: "2012-01-23",
 			Attachments: []string{
 				"123456789",
 			},
 		}
->>>>>>> 495de9ff
 		insolvencyCase.Data.Attachments = []models.AttachmentResourceDao{{
 			Type: "statement-of-affairs-director",
 		}}
