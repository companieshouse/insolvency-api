package handlers

import (
	"encoding/json"
	"fmt"
	"net/http"

	"github.com/companieshouse/chs.go/log"
	"github.com/companieshouse/insolvency-api/dao"
	"github.com/companieshouse/insolvency-api/models"
	"github.com/companieshouse/insolvency-api/service"
	"github.com/companieshouse/insolvency-api/transformers"
	"github.com/companieshouse/insolvency-api/utils"
	"github.com/gorilla/mux"
)

// HandleCreateResolution receives a resolution to be stored against the Insolvency case
func HandleCreateResolution(svc dao.Service) http.Handler {
	return http.HandlerFunc(func(w http.ResponseWriter, req *http.Request) {
		vars := mux.Vars(req)
		transactionID := utils.GetTransactionIDFromVars(vars)
		if transactionID == "" {
			log.ErrorR(req, fmt.Errorf("there is no transaction ID in the URL path"))
			m := models.NewMessageResponse("transaction ID is not in the URL path")
			utils.WriteJSONWithStatus(w, req, m, http.StatusBadRequest)
			return
		}

		log.InfoR(req, fmt.Sprintf("start POST request for submit resolution with transaction id: %s", transactionID))

		// Check if transaction is closed
		isTransactionClosed, err, httpStatus := service.CheckIfTransactionClosed(transactionID, req)
		if err != nil {
			log.ErrorR(req, fmt.Errorf("error checking transaction status for [%v]: [%s]", transactionID, err))
			m := models.NewMessageResponse(fmt.Sprintf("error checking transaction status for [%v]: [%s]", transactionID, err))
			utils.WriteJSONWithStatus(w, req, m, httpStatus)
			return
		}
		if isTransactionClosed {
			log.ErrorR(req, fmt.Errorf("transaction [%v] is already closed and cannot be updated", transactionID))
			m := models.NewMessageResponse(fmt.Sprintf("transaction [%v] is already closed and cannot be updated", transactionID))
			utils.WriteJSONWithStatus(w, req, m, httpStatus)
			return
		}

		var request models.Resolution
		err = json.NewDecoder(req.Body).Decode(&request)

		// Request body failed to get decoded
		if err != nil {
			log.ErrorR(req, fmt.Errorf("invalid request"))
			m := models.NewMessageResponse(fmt.Sprintf("failed to read request body for transaction %s", transactionID))
			utils.WriteJSONWithStatus(w, req, m, http.StatusBadRequest)
			return
		}

		resolutionDao := transformers.ResolutionResourceRequestToDB(&request)

		// Validate all mandatory fields
		if errs := utils.Validate(request); errs != "" {
			log.ErrorR(req, fmt.Errorf("invalid request - failed validation on the following: %s", errs))
			m := models.NewMessageResponse("invalid request body: " + errs)
			utils.WriteJSONWithStatus(w, req, m, http.StatusBadRequest)
			return
		}

		// Validate that the provided resolution request is in the correct format
		if errs := service.ValidateResolutionRequest(request); errs != "" {
			log.ErrorR(req, fmt.Errorf("invalid request - failed validation on the following: %s", errs))
			m := models.NewMessageResponse("invalid request body: " + errs)
			utils.WriteJSONWithStatus(w, req, m, http.StatusBadRequest)
			return
		}

		// Validate the provided resolution date is in the correct format
		validationErrs, err := service.ValidateResolutionDate(svc, resolutionDao, transactionID, req)
		if err != nil {
			log.ErrorR(req, fmt.Errorf("failed to validate resolution: [%s]", err))
			m := models.NewMessageResponse(fmt.Sprintf("there was a problem handling your request for transaction ID [%s]", transactionID))
			utils.WriteJSONWithStatus(w, req, m, http.StatusInternalServerError)
			return
		}
		if validationErrs != "" {
			log.ErrorR(req, fmt.Errorf("invalid request - failed validation on the following: %s", validationErrs))
			m := models.NewMessageResponse("invalid request body: " + validationErrs)
			utils.WriteJSONWithStatus(w, req, m, http.StatusBadRequest)
			return
		}

		attachment, err := svc.GetAttachmentFromInsolvencyResource(transactionID, resolutionDao.Attachments[0])

		// Validate if supplied attachment matches attachments associated with supplied transactionID in mongo db
		if attachment == (models.AttachmentResourceDao{}) {
			log.ErrorR(req, fmt.Errorf("failed to get attachment from insolvency resource in db for transaction [%s] with attachment id of [%s]: %v", transactionID, resolutionDao.Attachments[0], err))
			m := models.NewMessageResponse("attachment not found on transaction")
			utils.WriteJSONWithStatus(w, req, m, http.StatusInternalServerError)
			return
		}

		// Validate the supplied attachment is a valid type
		if attachment.Type != "resolution" {
			log.ErrorR(req, fmt.Errorf("attachment id [%s] is an invalid type for this request: %v", resolutionDao.Attachments[0], err))
			m := models.NewMessageResponse("attachment is not a resolution")
			utils.WriteJSONWithStatus(w, req, m, http.StatusBadRequest)
			return
		}

		// Creates the resolution resource in mongo if all previous checks pass
		statusCode, err := svc.CreateResolutionResource(resolutionDao, transactionID)
		if err != nil {
			log.ErrorR(req, err)
			m := models.NewMessageResponse(err.Error())
			utils.WriteJSONWithStatus(w, req, m, statusCode)
			return
		}

		log.InfoR(req, fmt.Sprintf("successfully added resolution resource with transaction ID: %s, to mongo", transactionID))

		utils.WriteJSONWithStatus(w, req, transformers.ResolutionDaoToResponse(resolutionDao), http.StatusOK)
	})
}

<<<<<<< HEAD
// HandleGetResolution retrieves a resolution stored against the Insolvency Case
=======
// HandleGetResolution retrieves a resolution stored against the Insolvency case
>>>>>>> dbb13509
func HandleGetResolution(svc dao.Service) http.Handler {
	return http.HandlerFunc(func(w http.ResponseWriter, req *http.Request) {
		vars := mux.Vars(req)
		transactionID := utils.GetTransactionIDFromVars(vars)
		if transactionID == "" {
			log.ErrorR(req, fmt.Errorf("there is no transaction ID in the URL path"))
			m := models.NewMessageResponse("transaction ID is not in the URL path")
			utils.WriteJSONWithStatus(w, req, m, http.StatusBadRequest)
			return
		}

		log.InfoR(req, fmt.Sprintf("start GET request for get resolution with transaction id: %s", transactionID))

<<<<<<< HEAD
		// Check if transaction is closed
		isTransactionClosed, err, httpStatus := service.CheckIfTransactionClosed(transactionID, req)
		if err != nil {
			log.ErrorR(req, fmt.Errorf("error checking transaction status for [%v]: [%s]", transactionID, err))
			m := models.NewMessageResponse(fmt.Sprintf("error checking transaction status for [%v]: [%s]", transactionID, err))
			utils.WriteJSONWithStatus(w, req, m, httpStatus)
			return
		}
		if isTransactionClosed {
			log.ErrorR(req, fmt.Errorf("transaction [%v] is already closed and cannot be updated", transactionID))
			m := models.NewMessageResponse(fmt.Sprintf("transaction [%v] is already closed and cannot be updated", transactionID))
			utils.WriteJSONWithStatus(w, req, m, httpStatus)
			return
		}

=======
>>>>>>> dbb13509
		resolution, err := svc.GetResolutionResource(transactionID)
		if err != nil {
			log.ErrorR(req, fmt.Errorf("failed to get resolution from insolvency resource in db for transaction [%s]: %v", transactionID, err))
			m := models.NewMessageResponse("there was a problem handling your request")
			utils.WriteJSONWithStatus(w, req, m, http.StatusInternalServerError)
			return
		}
		if resolution.DateOfResolution == "" {
			m := models.NewMessageResponse("resolution not found on transaction")
			utils.WriteJSONWithStatus(w, req, m, http.StatusNotFound)
			return
		}

		log.InfoR(req, fmt.Sprintf("successfully retrieved resolution resource with transaction ID: %s, from mongo", transactionID))

		utils.WriteJSONWithStatus(w, req, resolution, http.StatusOK)
	})
<<<<<<< HEAD
}

// HandleDelteResolution deletes a resolution stored against the Insolvency Case
func HandleDeleteResolution(svc dao.Service) http.Handler {
	return http.HandlerFunc(func(w http.ResponseWriter, req *http.Request) {
		vars := mux.Vars(req)
		transactionID := utils.GetTransactionIDFromVars(vars)
		if transactionID == "" {
			log.ErrorR(req, fmt.Errorf("there is no transaction ID in the URL path"))
			m := models.NewMessageResponse("transaction ID is not in the URL path")
			utils.WriteJSONWithStatus(w, req, m, http.StatusBadRequest)
			return
		}

		log.InfoR(req, fmt.Sprintf("start DELETE request for get resolution with transaction id: %s", transactionID))

		// Check if transaction is closed
		isTransactionClosed, err, httpStatus := service.CheckIfTransactionClosed(transactionID, req)
		if err != nil {
			log.ErrorR(req, fmt.Errorf("error checking transaction status for [%v]: [%s]", transactionID, err))
			m := models.NewMessageResponse(fmt.Sprintf("error checking transaction status for [%v]: [%s]", transactionID, err))
			utils.WriteJSONWithStatus(w, req, m, httpStatus)
			return
		}
		if isTransactionClosed {
			log.ErrorR(req, fmt.Errorf("transaction [%v] is already closed and cannot be updated", transactionID))
			m := models.NewMessageResponse(fmt.Sprintf("transaction [%v] is already closed and cannot be updated", transactionID))
			utils.WriteJSONWithStatus(w, req, m, httpStatus)
			return
		}

		// Delete resolution from Mongo
		statusCode, err := svc.DeleteResolutionResource(transactionID)
		if err != nil {
			log.ErrorR(req, err)
			m := models.NewMessageResponse(err.Error())
			utils.WriteJSONWithStatus(w, req, m, statusCode)
			return
		}

		log.InfoR(req, fmt.Sprintf("successfully deleted resolution with transaction ID: %s from mongo", transactionID))

		w.Header().Set("Content-Type", "application/json")
		w.WriteHeader(statusCode)
	})
=======
>>>>>>> dbb13509
}<|MERGE_RESOLUTION|>--- conflicted
+++ resolved
@@ -120,11 +120,7 @@
 	})
 }
 
-<<<<<<< HEAD
 // HandleGetResolution retrieves a resolution stored against the Insolvency Case
-=======
-// HandleGetResolution retrieves a resolution stored against the Insolvency case
->>>>>>> dbb13509
 func HandleGetResolution(svc dao.Service) http.Handler {
 	return http.HandlerFunc(func(w http.ResponseWriter, req *http.Request) {
 		vars := mux.Vars(req)
@@ -138,24 +134,6 @@
 
 		log.InfoR(req, fmt.Sprintf("start GET request for get resolution with transaction id: %s", transactionID))
 
-<<<<<<< HEAD
-		// Check if transaction is closed
-		isTransactionClosed, err, httpStatus := service.CheckIfTransactionClosed(transactionID, req)
-		if err != nil {
-			log.ErrorR(req, fmt.Errorf("error checking transaction status for [%v]: [%s]", transactionID, err))
-			m := models.NewMessageResponse(fmt.Sprintf("error checking transaction status for [%v]: [%s]", transactionID, err))
-			utils.WriteJSONWithStatus(w, req, m, httpStatus)
-			return
-		}
-		if isTransactionClosed {
-			log.ErrorR(req, fmt.Errorf("transaction [%v] is already closed and cannot be updated", transactionID))
-			m := models.NewMessageResponse(fmt.Sprintf("transaction [%v] is already closed and cannot be updated", transactionID))
-			utils.WriteJSONWithStatus(w, req, m, httpStatus)
-			return
-		}
-
-=======
->>>>>>> dbb13509
 		resolution, err := svc.GetResolutionResource(transactionID)
 		if err != nil {
 			log.ErrorR(req, fmt.Errorf("failed to get resolution from insolvency resource in db for transaction [%s]: %v", transactionID, err))
@@ -173,7 +151,6 @@
 
 		utils.WriteJSONWithStatus(w, req, resolution, http.StatusOK)
 	})
-<<<<<<< HEAD
 }
 
 // HandleDelteResolution deletes a resolution stored against the Insolvency Case
@@ -219,6 +196,4 @@
 		w.Header().Set("Content-Type", "application/json")
 		w.WriteHeader(statusCode)
 	})
-=======
->>>>>>> dbb13509
 }