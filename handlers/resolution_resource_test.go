--- conflicted
+++ resolved
@@ -427,78 +427,33 @@
 		So(res.Code, ShouldEqual, http.StatusBadRequest)
 	})
 
-<<<<<<< HEAD
-	Convey("Error checking if transaction is closed against transaction api", t, func() {
-		httpmock.Activate()
-		mockCtrl := gomock.NewController(t)
-		defer httpmock.DeactivateAndReset()
-		defer mockCtrl.Finish()
-
-		// Expect the transaction api to be called and return an error
-		httpmock.RegisterResponder(http.MethodGet, "https://api.companieshouse.gov.uk/transactions/12345678", httpmock.NewStringResponder(http.StatusInternalServerError, ""))
-
-		res := serveHandleGetResolution(mock_dao.NewMockService(mockCtrl), true)
+	Convey("Failed to get resolution from Insolvency resource", t, func() {
+		httpmock.Activate()
+		mockCtrl := gomock.NewController(t)
+		defer httpmock.DeactivateAndReset()
+		defer mockCtrl.Finish()
+		mockService := mock_dao.NewMockService(mockCtrl)
+
+		// Expect GetResolutionResource to be called once and return an error
+		mockService.EXPECT().GetResolutionResource(transactionID).Return(models.ResolutionResourceDao{}, fmt.Errorf("failed to get resolution from insolvency resource in db for transaction [%s]: %v", transactionID, err))
+
+		res := serveHandleGetResolution(mockService, true)
 
 		So(res.Code, ShouldEqual, http.StatusInternalServerError)
 	})
 
-	Convey("Transaction is already closed and cannot be updated", t, func() {
-		httpmock.Activate()
-		mockCtrl := gomock.NewController(t)
-		defer httpmock.DeactivateAndReset()
-		defer mockCtrl.Finish()
-
-		// Expect the transaction api to be called and return an already closed transaction
-		httpmock.RegisterResponder(http.MethodGet, "https://api.companieshouse.gov.uk/transactions/12345678", httpmock.NewStringResponder(http.StatusOK, transactionProfileResponseClosed))
-
-		res := serveHandleGetResolution(mock_dao.NewMockService(mockCtrl), true)
-
-		So(res.Code, ShouldEqual, http.StatusForbidden)
-	})
-
-=======
->>>>>>> dbb13509
-	Convey("Failed to get resolution from Insolvency resource", t, func() {
-		httpmock.Activate()
-		mockCtrl := gomock.NewController(t)
-		defer httpmock.DeactivateAndReset()
-		defer mockCtrl.Finish()
-		mockService := mock_dao.NewMockService(mockCtrl)
-
-<<<<<<< HEAD
-		// Expect the transaction api to be called and return an open transaction
-		httpmock.RegisterResponder(http.MethodGet, "https://api.companieshouse.gov.uk/transactions/12345678", httpmock.NewStringResponder(http.StatusOK, transactionProfileResponse))
-
-		// Expect CreateResolutionResource to be called once and return an error
-=======
-		// Expect GetResolutionResource to be called once and return an error
->>>>>>> dbb13509
-		mockService.EXPECT().GetResolutionResource(transactionID).Return(models.ResolutionResourceDao{}, fmt.Errorf("failed to get resolution from insolvency resource in db for transaction [%s]: %v", transactionID, err))
+	Convey("Resolution was not found on supplied transaction", t, func() {
+		httpmock.Activate()
+		mockCtrl := gomock.NewController(t)
+		defer httpmock.DeactivateAndReset()
+		defer mockCtrl.Finish()
+		mockService := mock_dao.NewMockService(mockCtrl)
+
+		// Expect GetResolutionResource to be called once and return nil
+		mockService.EXPECT().GetResolutionResource(transactionID).Return(models.ResolutionResourceDao{}, nil)
 
 		res := serveHandleGetResolution(mockService, true)
 
-		So(res.Code, ShouldEqual, http.StatusInternalServerError)
-	})
-
-	Convey("Resolution was not found on supplied transaction", t, func() {
-		httpmock.Activate()
-		mockCtrl := gomock.NewController(t)
-		defer httpmock.DeactivateAndReset()
-		defer mockCtrl.Finish()
-		mockService := mock_dao.NewMockService(mockCtrl)
-
-<<<<<<< HEAD
-		// Expect the transaction api to be called and return an open transaction
-		httpmock.RegisterResponder(http.MethodGet, "https://api.companieshouse.gov.uk/transactions/12345678", httpmock.NewStringResponder(http.StatusOK, transactionProfileResponse))
-
-		// Expect CreateResolutionResource to be called once and return nil
-=======
-		// Expect GetResolutionResource to be called once and return nil
->>>>>>> dbb13509
-		mockService.EXPECT().GetResolutionResource(transactionID).Return(models.ResolutionResourceDao{}, nil)
-
-		res := serveHandleGetResolution(mockService, true)
-
 		So(res.Code, ShouldEqual, http.StatusNotFound)
 	})
 
@@ -509,23 +464,13 @@
 		defer mockCtrl.Finish()
 		mockService := mock_dao.NewMockService(mockCtrl)
 
-<<<<<<< HEAD
-		// Expect the transaction api to be called and return an open transaction
-		httpmock.RegisterResponder(http.MethodGet, "https://api.companieshouse.gov.uk/transactions/12345678", httpmock.NewStringResponder(http.StatusOK, transactionProfileResponse))
-
-=======
->>>>>>> dbb13509
 		resolution := models.ResolutionResourceDao{
 			DateOfResolution: "2021-06-06",
 			Attachments: []string{
 				"1223-3445-5667",
 			},
 		}
-<<<<<<< HEAD
-		// Expect CreateResolutionResource to be called once and return a resolution
-=======
 		// Expect GetResolutionResource to be called once and return a resolution
->>>>>>> dbb13509
 		mockService.EXPECT().GetResolutionResource(transactionID).Return(resolution, nil)
 
 		res := serveHandleGetResolution(mockService, true)
@@ -534,7 +479,6 @@
 	})
 }
 
-<<<<<<< HEAD
 func serveHandleDeleteResolution(service dao.Service, tranIDSet bool) *httptest.ResponseRecorder {
 	path := "/transactions/123456789/insolvency/resolution"
 	req := httptest.NewRequest(http.MethodPost, path, nil)
@@ -647,8 +591,6 @@
 	})
 }
 
-=======
->>>>>>> dbb13509
 func generateResolution() models.Resolution {
 	return models.Resolution{
 		DateOfResolution: "2021-06-06",
