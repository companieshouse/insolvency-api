--- conflicted
+++ resolved
@@ -20,9 +20,9 @@
 	return http.HandlerFunc(func(w http.ResponseWriter, req *http.Request) {
 
 		incomingTransactionId := utils.GetTransactionIDFromVars(mux.Vars(req))
-		transactionID, validTransactionId, httpStatusCode := helperService.HandleTransactionIdExistsValidation(w, req, incomingTransactionId)
+		transactionID, isValidTransactionId, httpStatusCode := helperService.HandleTransactionIdExistsValidation(w, req, incomingTransactionId)
 
-		if !validTransactionId {
+		if !isValidTransactionId {
 			http.Error(w, "Bad request", httpStatusCode)
 			return
 		}
@@ -31,13 +31,9 @@
 
 		isTransactionClosed, err, httpStatus := service.CheckIfTransactionClosed(transactionID, req)
 
-<<<<<<< HEAD
-		validTransactionNotClosed, httpStatusCodes, _ := helperService.HandleTransactionNotClosedValidation(w, req, transactionID, isTransactionClosed, httpStatus, err)
-=======
-		_, validTransactionNotClosed, httpStatusCodes := helperService.HandleTransactionNotClosedValidation(w, req, transactionID, isTransactionClosed, httpStatus, err)
->>>>>>> 297c93ea
+		isValidTransactionNotClosed, httpStatusCodes, _ := helperService.HandleTransactionNotClosedValidation(w, req, transactionID, isTransactionClosed, httpStatus, err)
 
-		if !validTransactionNotClosed {
+		if !isValidTransactionNotClosed {
 			http.Error(w, "Transaction closed", httpStatusCodes)
 			return
 		}
@@ -45,10 +41,10 @@
 		var request models.ProgressReport
 		err = json.NewDecoder(req.Body).Decode(&request)
 
-		isDecoded, httpStatusCode := helperService.HandleBodyDecodedValidation(w, req, transactionID, err)
+		isValidDecoded, httpStatusCode := helperService.HandleBodyDecodedValidation(w, req, transactionID, err)
 
-		if !isDecoded {
-			http.Error(w, "Server error", httpStatusCode)
+		if !isValidDecoded {
+			http.Error(w, fmt.Sprintf("failed to read request body for transaction %s", transactionID), httpStatusCode)
 			return
 		}
 
@@ -62,9 +58,9 @@
 			return
 		}
 
-		isReportValidated, httpStatusCode := helperService.HandleCreateResourceValidation(w, req, statusCode, err)
+		isValidCreateResource, httpStatusCode := helperService.HandleCreateResourceValidation(w, req, statusCode, err)
 
-		if !isReportValidated {
+		if !isValidCreateResource {
 			http.Error(w, "", httpStatusCode)
 			return
 		}
