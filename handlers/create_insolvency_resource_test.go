package handlers

import (
	"bytes"
	"context"
	"encoding/json"
	"errors"
	"fmt"
	"net/http"
	"net/http/httptest"
	"os"
	"testing"

	"github.com/companieshouse/go-session-handler/httpsession"
	"github.com/companieshouse/go-session-handler/session"

	"github.com/companieshouse/chs.go/log"
	"github.com/companieshouse/insolvency-api/constants"
	mock_dao "github.com/companieshouse/insolvency-api/mocks"
	"github.com/companieshouse/insolvency-api/models"
	"github.com/gorilla/mux"

	"github.com/companieshouse/insolvency-api/dao"
	"github.com/golang/mock/gomock"
	"github.com/jarcoal/httpmock"

	. "github.com/smartystreets/goconvey/convey"
)

<<<<<<< HEAD
var companyName = "companyName"
var companyNumber = "01234567"

var companyProfileResponse = `
{
 "company_name": "` + companyName + `",
 "company_number": "` + companyNumber + `",
 "jurisdiction": "england-wales",
 "company_status": "active",
 "type": "private-shares-exemption-30",
 "registered_office_address" : {
   "postal_code" : "CF14 3UZ",
   "address_line_2" : "Cardiff",
   "address_line_1" : "1 Crown Way"
  }
}
`
=======
const transactionID = "12345678"
>>>>>>> e1c8b9a8

func serveHandleCreateInsolvencyResource(body []byte, service dao.Service, tranIdSet bool) *httptest.ResponseRecorder {

	ctx := context.WithValue(context.Background(), httpsession.ContextKeySession, &session.Session{})
	handler := HandleCreateInsolvencyResource(service)

	req := httptest.NewRequest(http.MethodPost, "/test", bytes.NewReader(body)).WithContext(ctx)

	if tranIdSet {
		req = mux.SetURLVars(req, map[string]string{"transaction_id": transactionID})
	}

	res := httptest.NewRecorder()

	handler.ServeHTTP(res, req)

	return res
}

func TestUnitHandleCreateInsolvencyResource(t *testing.T) {
	err := os.Chdir("..")
	if err != nil {
		log.ErrorR(nil, fmt.Errorf("error accessing root directory"))
	}

	Convey("Must need a transaction ID in the url", t, func() {
		httpmock.Activate()
		mockCtrl := gomock.NewController(t)
		defer httpmock.DeactivateAndReset()
		defer mockCtrl.Finish()

		body, _ := json.Marshal(&models.InsolvencyRequest{})
		res := serveHandleCreateInsolvencyResource(body, mock_dao.NewMockService(mockCtrl), false)

		So(res.Code, ShouldEqual, http.StatusBadRequest)
	})

	Convey("Failed to read request body", t, func() {
		httpmock.Activate()
		mockCtrl := gomock.NewController(t)
		defer httpmock.DeactivateAndReset()
		defer mockCtrl.Finish()

		body := []byte(`{"company_name":error`)
		res := serveHandleCreateInsolvencyResource(body, mock_dao.NewMockService(mockCtrl), true)

		So(res.Code, ShouldEqual, http.StatusBadRequest)
	})

	// TODO: Unit tests when checking company profile API for company

	Convey("Incoming request has company number missing", t, func() {
		httpmock.Activate()
		mockCtrl := gomock.NewController(t)
		defer httpmock.DeactivateAndReset()
		defer mockCtrl.Finish()

		body, _ := json.Marshal(&models.InsolvencyRequest{
			CaseType:    constants.MVL.String(),
			CompanyName: companyName,
		})
		res := serveHandleCreateInsolvencyResource(body, mock_dao.NewMockService(mockCtrl), true)

		So(res.Code, ShouldEqual, http.StatusBadRequest)
	})

	Convey("Incoming request has company name missing", t, func() {
		httpmock.Activate()
		mockCtrl := gomock.NewController(t)
		defer httpmock.DeactivateAndReset()
		defer mockCtrl.Finish()

		body, _ := json.Marshal(&models.InsolvencyRequest{
			CaseType:      constants.MVL.String(),
			CompanyNumber: companyNumber,
		})
		res := serveHandleCreateInsolvencyResource(body, mock_dao.NewMockService(mockCtrl), true)

		So(res.Code, ShouldEqual, http.StatusBadRequest)
	})

	Convey("Incoming request has case type missing", t, func() {
		httpmock.Activate()
		mockCtrl := gomock.NewController(t)
		defer httpmock.DeactivateAndReset()
		defer mockCtrl.Finish()

		body, _ := json.Marshal(&models.InsolvencyRequest{
			CompanyNumber: companyNumber,
			CompanyName:   companyName,
		})
		res := serveHandleCreateInsolvencyResource(body, mock_dao.NewMockService(mockCtrl), true)

		So(res.Code, ShouldEqual, http.StatusBadRequest)
	})

	Convey("Incoming case type is not CVL", t, func() {
		httpmock.Activate()
		mockCtrl := gomock.NewController(t)
		defer httpmock.DeactivateAndReset()
		defer mockCtrl.Finish()

		body, _ := json.Marshal(&models.InsolvencyRequest{
			CaseType:      constants.MVL.String(),
			CompanyNumber: companyNumber,
			CompanyName:   companyName,
		})
		res := serveHandleCreateInsolvencyResource(body, mock_dao.NewMockService(mockCtrl), true)

		So(res.Code, ShouldEqual, http.StatusBadRequest)
	})

	Convey("Error calling company-profile-api for company details", t, func() {
		httpmock.Activate()
		mockCtrl := gomock.NewController(t)
		defer httpmock.DeactivateAndReset()
		defer mockCtrl.Finish()

		// Expect the company profile api to be called and return a company not found
		httpmock.RegisterResponder(http.MethodGet, "https://api.companieshouse.gov.uk/company/01234567", httpmock.NewStringResponder(http.StatusInternalServerError, ""))

		mockService := mock_dao.NewMockService(mockCtrl)

		body, _ := json.Marshal(&models.InsolvencyRequest{
			CaseType:      constants.CVL.String(),
			CompanyName:   companyName,
			CompanyNumber: companyNumber,
		})
		res := serveHandleCreateInsolvencyResource(body, mockService, true)

		So(res.Code, ShouldEqual, http.StatusInternalServerError)
	})

	Convey("Company marked for insolvency isn't found", t, func() {
		httpmock.Activate()
		mockCtrl := gomock.NewController(t)
		defer httpmock.DeactivateAndReset()
		defer mockCtrl.Finish()

		// Expect the company profile api to be called and return a company not found
		httpmock.RegisterResponder(http.MethodGet, "https://api.companieshouse.gov.uk/company/01234567", httpmock.NewStringResponder(http.StatusNotFound, ""))

		mockService := mock_dao.NewMockService(mockCtrl)

		body, _ := json.Marshal(&models.InsolvencyRequest{
			CaseType:      constants.CVL.String(),
			CompanyName:   companyName,
			CompanyNumber: companyNumber,
		})
		res := serveHandleCreateInsolvencyResource(body, mockService, true)

		So(res.Code, ShouldEqual, http.StatusNotFound)
	})

	Convey("Error adding insolvency resource to mongo", t, func() {
		httpmock.Activate()
		mockCtrl := gomock.NewController(t)
		defer httpmock.DeactivateAndReset()
		defer mockCtrl.Finish()

		// Expect the company profile api to be called and return a valid company
		httpmock.RegisterResponder(http.MethodGet, "https://api.companieshouse.gov.uk/company/01234567", httpmock.NewStringResponder(http.StatusOK, companyProfileResponse))

		mockService := mock_dao.NewMockService(mockCtrl)
		// Expect CreateInsolvencyResource to be called once and return an error
		mockService.EXPECT().CreateInsolvencyResource(gomock.Any()).Return(errors.New("error when creating mongo resource")).Times(1)

		body, _ := json.Marshal(&models.InsolvencyRequest{
			CaseType:      constants.CVL.String(),
			CompanyName:   companyName,
			CompanyNumber: companyNumber,
		})
		res := serveHandleCreateInsolvencyResource(body, mockService, true)

		So(res.Code, ShouldEqual, http.StatusInternalServerError)
	})

	Convey("Successfully add insolvency resource to mongo", t, func() {
		httpmock.Activate()
		mockCtrl := gomock.NewController(t)
		defer httpmock.DeactivateAndReset()
		defer mockCtrl.Finish()

		// Expect the company profile api to be called and return a valid company
		httpmock.RegisterResponder(http.MethodGet, "https://api.companieshouse.gov.uk/company/01234567", httpmock.NewStringResponder(http.StatusOK, companyProfileResponse))

		mockService := mock_dao.NewMockService(mockCtrl)
		// Expect CreateInsolvencyResource to be called once and not return an error
		mockService.EXPECT().CreateInsolvencyResource(gomock.Any()).Return(nil).Times(1)

		body, _ := json.Marshal(&models.InsolvencyRequest{
			CaseType:      constants.CVL.String(),
			CompanyName:   companyName,
			CompanyNumber: companyNumber,
		})
		res := serveHandleCreateInsolvencyResource(body, mockService, true)

		So(res.Code, ShouldEqual, http.StatusCreated)
		// TODO: Check call to transaction API to update transaction resource
	})
}<|MERGE_RESOLUTION|>--- conflicted
+++ resolved
@@ -27,9 +27,9 @@
 	. "github.com/smartystreets/goconvey/convey"
 )
 
-<<<<<<< HEAD
-var companyName = "companyName"
-var companyNumber = "01234567"
+const companyName = "companyName"
+const companyNumber = "01234567"
+const transactionID = "12345678"
 
 var companyProfileResponse = `
 {
@@ -45,9 +45,6 @@
   }
 }
 `
-=======
-const transactionID = "12345678"
->>>>>>> e1c8b9a8
 
 func serveHandleCreateInsolvencyResource(body []byte, service dao.Service, tranIdSet bool) *httptest.ResponseRecorder {
 
