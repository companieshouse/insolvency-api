--- conflicted
+++ resolved
@@ -408,35 +408,21 @@
 	})
 }
 
-<<<<<<< HEAD
 func serveHandleGetStatementOfAffairs(service dao.Service, tranIDSet bool) *httptest.ResponseRecorder {
 	path := "/transactions/123456789/insolvency/statement-of-affairs"
 	req := httptest.NewRequest(http.MethodPost, path, nil)
-=======
-func serveHandleDeleteStatementOfAffairs(service dao.Service, tranIDSet bool) *httptest.ResponseRecorder {
-	path := "/transactions/123456789/insolvency/statement-of-affairs"
-	req := httptest.NewRequest(http.MethodDelete, path, nil)
->>>>>>> bbc02f7a
 	if tranIDSet {
 		req = mux.SetURLVars(req, map[string]string{"transaction_id": transactionID})
 	}
 	res := httptest.NewRecorder()
 
-<<<<<<< HEAD
 	handler := HandleGetStatementOfAffairs(service)
-=======
-	handler := HandleDeleteStatementOfAffairs(service)
->>>>>>> bbc02f7a
 	handler.ServeHTTP(res, req)
 
 	return res
 }
 
-<<<<<<< HEAD
 func TestUnitHandleGetStatementOfAffairs(t *testing.T) {
-=======
-func TestUnitHandleDeleteStatementOfAffairs(t *testing.T) {
->>>>>>> bbc02f7a
 	err := os.Chdir("..")
 	if err != nil {
 		log.ErrorR(nil, fmt.Errorf("error accessing root directory"))
@@ -446,52 +432,31 @@
 		mockCtrl := gomock.NewController(t)
 		defer mockCtrl.Finish()
 
-<<<<<<< HEAD
 		res := serveHandleGetStatementOfAffairs(mock_dao.NewMockService(mockCtrl), false)
-=======
-		res := serveHandleDeleteStatementOfAffairs(mock_dao.NewMockService(mockCtrl), false)
->>>>>>> bbc02f7a
-
-		So(res.Code, ShouldEqual, http.StatusBadRequest)
-	})
-
-<<<<<<< HEAD
+
+		So(res.Code, ShouldEqual, http.StatusBadRequest)
+	})
+
 	Convey("Failed to get statement of affairs from Insolvency resource", t, func() {
-=======
-	Convey("Error checking if transaction is closed against transaction api", t, func() {
->>>>>>> bbc02f7a
-		httpmock.Activate()
-		mockCtrl := gomock.NewController(t)
-		defer httpmock.DeactivateAndReset()
-		defer mockCtrl.Finish()
-<<<<<<< HEAD
+		httpmock.Activate()
+		mockCtrl := gomock.NewController(t)
+		defer httpmock.DeactivateAndReset()
+		defer mockCtrl.Finish()
 		mockService := mock_dao.NewMockService(mockCtrl)
 
 		// Expect GetStatementOfAffairsResource to be called once and return an error
 		mockService.EXPECT().GetStatementOfAffairsResource(transactionID).Return(models.StatementOfAffairsResourceDao{}, fmt.Errorf("failed to get statement of affairs from insolvency resource in db for transaction [%s]: %v", transactionID, err))
 
 		res := serveHandleGetStatementOfAffairs(mockService, true)
-=======
-
-		// Expect the transaction api to be called and return an error
-		httpmock.RegisterResponder(http.MethodGet, "https://api.companieshouse.gov.uk/transactions/12345678", httpmock.NewStringResponder(http.StatusInternalServerError, ""))
-
-		res := serveHandleDeleteStatementOfAffairs(mock_dao.NewMockService(mockCtrl), true)
->>>>>>> bbc02f7a
-
-		So(res.Code, ShouldEqual, http.StatusInternalServerError)
-	})
-
-<<<<<<< HEAD
+
+		So(res.Code, ShouldEqual, http.StatusInternalServerError)
+	})
+
 	Convey("Statment of affairs was not found on supplied transaction", t, func() {
-=======
-	Convey("Transaction is already closed and cannot be updated", t, func() {
->>>>>>> bbc02f7a
-		httpmock.Activate()
-		mockCtrl := gomock.NewController(t)
-		defer httpmock.DeactivateAndReset()
-		defer mockCtrl.Finish()
-<<<<<<< HEAD
+		httpmock.Activate()
+		mockCtrl := gomock.NewController(t)
+		defer httpmock.DeactivateAndReset()
+		defer mockCtrl.Finish()
 		mockService := mock_dao.NewMockService(mockCtrl)
 
 		// Expect GetStatementOfAffairsResource to be called once and return nil
@@ -521,7 +486,57 @@
 		res := serveHandleGetStatementOfAffairs(mockService, true)
 
 		So(res.Code, ShouldEqual, http.StatusOK)
-=======
+	})
+}
+
+func serveHandleDeleteStatementOfAffairs(service dao.Service, tranIDSet bool) *httptest.ResponseRecorder {
+	path := "/transactions/123456789/insolvency/statement-of-affairs"
+	req := httptest.NewRequest(http.MethodDelete, path, nil)
+	if tranIDSet {
+		req = mux.SetURLVars(req, map[string]string{"transaction_id": transactionID})
+	}
+	res := httptest.NewRecorder()
+
+	handler := HandleDeleteStatementOfAffairs(service)
+	handler.ServeHTTP(res, req)
+
+	return res
+}
+
+func TestUnitHandleDeleteStatementOfAffairs(t *testing.T) {
+	err := os.Chdir("..")
+	if err != nil {
+		log.ErrorR(nil, fmt.Errorf("error accessing root directory"))
+	}
+
+	Convey("Must need a transaction ID in the url", t, func() {
+		mockCtrl := gomock.NewController(t)
+		defer mockCtrl.Finish()
+
+		res := serveHandleDeleteStatementOfAffairs(mock_dao.NewMockService(mockCtrl), false)
+
+		So(res.Code, ShouldEqual, http.StatusBadRequest)
+	})
+
+	Convey("Error checking if transaction is closed against transaction api", t, func() {
+		httpmock.Activate()
+		mockCtrl := gomock.NewController(t)
+		defer httpmock.DeactivateAndReset()
+		defer mockCtrl.Finish()
+
+		// Expect the transaction api to be called and return an error
+		httpmock.RegisterResponder(http.MethodGet, "https://api.companieshouse.gov.uk/transactions/12345678", httpmock.NewStringResponder(http.StatusInternalServerError, ""))
+
+		res := serveHandleDeleteStatementOfAffairs(mock_dao.NewMockService(mockCtrl), true)
+
+		So(res.Code, ShouldEqual, http.StatusInternalServerError)
+	})
+
+	Convey("Transaction is already closed and cannot be updated", t, func() {
+		httpmock.Activate()
+		mockCtrl := gomock.NewController(t)
+		defer httpmock.DeactivateAndReset()
+		defer mockCtrl.Finish()
 
 		// Expect the transaction api to be called and return an already closed transaction
 		httpmock.RegisterResponder(http.MethodGet, "https://api.companieshouse.gov.uk/transactions/12345678", httpmock.NewStringResponder(http.StatusOK, transactionProfileResponseClosed))
@@ -580,7 +595,6 @@
 		res := serveHandleDeleteStatementOfAffairs(mockService, true)
 
 		So(res.Code, ShouldEqual, http.StatusNoContent)
->>>>>>> bbc02f7a
 	})
 }
 
