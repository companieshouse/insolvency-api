package dao

import (
	"fmt"
	"net/http"
	"testing"

	"github.com/companieshouse/insolvency-api/config"
	"github.com/companieshouse/insolvency-api/models"

	"github.com/stretchr/testify/assert"

	"go.mongodb.org/mongo-driver/bson"
	"go.mongodb.org/mongo-driver/bson/primitive"
	"go.mongodb.org/mongo-driver/mongo"
	"go.mongodb.org/mongo-driver/mongo/integration/mtest"
)

var (
	rsSlice = make([]mongo.UpdateResult, 1)
)

func setDriverUp() (MongoService, mtest.CommandError, models.InsolvencyResourceDao, *mtest.Options, []models.PractitionerResourceDao) {
	client = &mongo.Client{}
	cfg, _ := config.Get()
	dataBase := NewGetMongoDatabase("mongoDBURL", "databaseName")

	insolvencyResourcePractitionersDao := models.InsolvencyResourcePractitionersDao{
		"VM04221441": "/transactions/168570-809316-704268/insolvency/practitioners/VM04221441",
	}

	mongoService := MongoService{
		db:             dataBase,
		CollectionName: cfg.MongoCollection,
	}

	commandError := mtest.CommandError{
		Code:    1,
		Message: "Message",
		Name:    "Name",
		Labels:  []string{"label1"},
	}

	practitionerResourceDao := models.PractitionerResourceDao{}
	practitionerResourceDao.Data.IPCode = "IPCode"
	practitionerResourceDao.Data.FirstName = "FirstName"
	practitionerResourceDao.Data.LastName = "LastName"
	practitionerResourceDao.Data.TelephoneNumber = "TelephoneNumber"
	practitionerResourceDao.Data.Email = "Email"
	practitionerResourceDao.Data.Address = models.AddressResourceDao{}
	practitionerResourceDao.Data.Role = "Role"
	practitionerResourceDao.Data.Links = models.PractitionerResourceLinksDao{}
	practitionerResourceDao.Data.Appointment = &models.AppointmentResourceDao{}

	practitioners := []models.PractitionerResourceDao{}

	dataInsolvency := models.InsolvencyResourceDao{}
	dataInsolvency.Data.CompanyNumber = "CompanyNumber"
	dataInsolvency.Data.CaseType = "CaseType"
	dataInsolvency.Data.CompanyName = "CompanyName"
	dataInsolvency.Data.Practitioners = &insolvencyResourcePractitionersDao
	dataInsolvency.Data.Attachments = []models.AttachmentResourceDao{}
	dataInsolvency.Data.Resolution = &models.ResolutionResourceDao{}
	dataInsolvency.Data.StatementOfAffairs = &models.StatementOfAffairsResourceDao{}
	dataInsolvency.Data.Links = models.InsolvencyResourceLinksDao{}

	expectedInsolvency := models.InsolvencyResourceDao{
		ID:            primitive.NewObjectID(),
		TransactionID: "TransactionID",
	}

	expectedInsolvency.Data = dataInsolvency.Data

	opts := mtest.NewOptions().DatabaseName("databaseName").ClientType(mtest.Mock)

	return mongoService, commandError, expectedInsolvency, opts, append(practitioners, practitionerResourceDao)
}

// setupMockResponseForCheckIDsMatch sets up mock response data for a minimal
// insolvency case that includes a practitioners entry for the given practitionerID,
// so that checkIDsMatch will return true
func setupMockResponseForCheckIDsMatch(mt *mtest.T, transactionID, practitionerID string) {

	bsonPractitionerLinksMap := bson.M{
		practitionerID: "PractitionerLink",
	}

	bsonInsolvency := bson.D{
		{"company_number", "CompanyNumber"},
		{"case_type", "CaseType"},
		{"company_name", "CompanyName"},
		{"practitioners", bsonPractitionerLinksMap},
	}

	insolvencyResponse := mtest.CreateCursorResponse(1, "models.InsolvencyResourceDao", mtest.FirstBatch, bson.D{
		{"_id", primitive.NewObjectID()},
		{"transaction_id", transactionID},
		{"etag", "etag"},
		{"kind", "kind"},
		{"data", bsonInsolvency},
	})

	killFirst := mtest.CreateCursorResponse(1, "models.InsolvencyResourceDao", mtest.NextBatch)

	mt.AddMockResponses(insolvencyResponse, killFirst)
}

// setupMockResponseWithEmptyCursor sets up an empty cursor response to mock doc not found result
func setupMockResponseWithEmptyCursor(mt *mtest.T) {
	mt.AddMockResponses(mtest.CreateCursorResponse(0, "mockdb.mockcollection", mtest.FirstBatch))
}

func TestUnitUpdateAttachmentStatusDriver(t *testing.T) {
	t.Parallel()

	mongoService, commandError, expectedInsolvency, opts, _ := setDriverUp()

	mt := mtest.New(t, opts)

	defer mt.Close()

	bsonDataAttachment := bson.M{
		"id":     "ID",
		"type":   "type",
		"status": "status",
	}

	bsonAttachmentArrays := bson.A{bsonDataAttachment}

	bsonPractitionerLinksMap := bson.M{
		"PractionerID1": "PractitionerLink1",
		"PractionerID2": "PractitionerLink2",
	}

	bsonInsolvency := bson.D{
		{"company_number", "CompanyNumber"},
		{"case_type", "CaseType"},
		{"company_name", "CompanyName"},
		{"practitioners", bsonPractitionerLinksMap},
		{"attachments", bsonAttachmentArrays},
	}

	mt.Run("UpdateAttachmentStatus runs successfully", func(mt *mtest.T) {
		mt.AddMockResponses(mtest.CreateCursorResponse(1, "models.InsolvencyResourceDao", mtest.FirstBatch, bson.D{
			{"_id", expectedInsolvency.ID},
			{"transaction_id", expectedInsolvency.TransactionID},
			{"etag", expectedInsolvency.Data.Etag},
			{"kind", expectedInsolvency.Data.Kind},
			{"data", bsonInsolvency},
		}))

		mt.AddMockResponses(mtest.CreateCommandErrorResponse(commandError))

		mt.AddMockResponses(mtest.CreateSuccessResponse(
			bson.E{Key: "n", Value: 1},
			bson.E{Key: "nModified", Value: 1},
			bson.E{Key: "upserted", Value: rsSlice},
		))

		mongoService.db = mt.DB
		code, err := mongoService.UpdateAttachmentStatus("transactionID", "attachmentID", "avStatus")

		assert.Nil(mt, err)
		assert.Equal(mt, code, 204)
	})

	mt.Run("UpdateAttachmentStatus runs with error on FindOne", func(mt *mtest.T) {

		mt.AddMockResponses(mtest.CreateCommandErrorResponse(commandError))

		mongoService.db = mt.DB

		_, err := mongoService.UpdateAttachmentStatus("transactionID", "attachmentID", "avStatus")

		assert.Equal(mt, err.Error(), "there was a problem handling your request for transaction id [transactionID]")
	})

	mt.Run("UpdateAttachmentStatus runs successfully with status not processed", func(mt *mtest.T) {
		mt.AddMockResponses(mtest.CreateCursorResponse(1, "models.InsolvencyResourceDao", mtest.FirstBatch, bson.D{
			{"_id", expectedInsolvency.ID},
			{"transaction_id", expectedInsolvency.TransactionID},
			{"etag", expectedInsolvency.Data.Etag},
			{"kind", expectedInsolvency.Data.Kind},
			{"data", bsonInsolvency},
		}))

		mt.AddMockResponses(mtest.CreateSuccessResponse(
			bson.E{Key: "n", Value: 1},
			bson.E{Key: "nModified", Value: 1},
			bson.E{Key: "upserted", Value: rsSlice},
		))

		mt.AddMockResponses(mtest.CreateCommandErrorResponse(commandError))

		mongoService.db = mt.DB
		code, err := mongoService.UpdateAttachmentStatus("transactionID", "attachmentID", "avStatus")

		assert.NotNil(mt, err)
		assert.Equal(mt, code, 500)
		assert.Equal(mt, err.Error(), "there was a problem handling your request for transaction id [transactionID] - could not update status of attachment with id [attachmentID]")
	})

	mt.Run("UpdateAttachmentStatus runs with error on UpdateOne", func(mt *mtest.T) {
		mt.AddMockResponses(mtest.CreateCursorResponse(1, "models.InsolvencyResourceDao", mtest.FirstBatch, bson.D{
			{"_id", expectedInsolvency.ID},
			{"transaction_id", expectedInsolvency.TransactionID},
			{"etag", expectedInsolvency.Data.Etag},
			{"kind", expectedInsolvency.Data.Kind},
			{"data", bsonInsolvency},
		}))

		mongoService.db = mt.DB
		code, err := mongoService.UpdateAttachmentStatus("transactionID", "attachmentID", "avStatus")

		assert.NotNil(mt, err)
		assert.Equal(mt, err.Error(), "there was a problem handling your request for transaction id [transactionID] - could not update status of attachment with id [attachmentID]")
		assert.Equal(mt, code, 500)

	})

	mt.Run("UpdateAttachmentStatus runs successfully with ModifiedCount zero", func(mt *mtest.T) {
		mt.AddMockResponses(mtest.CreateCursorResponse(1, "models.InsolvencyResourceDao", mtest.FirstBatch, bson.D{
			{"_id", expectedInsolvency.ID},
			{"transaction_id", expectedInsolvency.TransactionID},
			{"etag", expectedInsolvency.Data.Etag},
			{"kind", expectedInsolvency.Data.Kind},
			{"data", bsonInsolvency},
		}))

		mt.AddMockResponses(mtest.CreateCommandErrorResponse(commandError))

		mt.AddMockResponses(mtest.CreateSuccessResponse(
			bson.E{Key: "n", Value: 1},
			bson.E{Key: "nModified", Value: 0},
			bson.E{Key: "upserted", Value: rsSlice},
		))

		mongoService.db = mt.DB
		code, err := mongoService.UpdateAttachmentStatus("transactionID", "attachmentID", "avStatus")

		assert.NotNil(mt, err)
		assert.Equal(mt, code, 404)
		assert.Equal(mt, err.Error(), "there was a problem handling your request for transaction id [transactionID] - attachment with id [attachmentID] not found")
	})
}

func TestUnitCreateInsolvencyResourceDriver(t *testing.T) {
	t.Parallel()

	mongoService, commandError, expectedInsolvency, opts, _ := setDriverUp()

	mt := mtest.New(t, opts)
	defer mt.Close()

	mt.Run("CreateInsolvencyResource with error findone", func(mt *mtest.T) {
		mt.AddMockResponses(mtest.CreateCommandErrorResponse(commandError))

		mongoService.db = mt.DB
		statusCode, err := mongoService.CreateInsolvencyResource(&expectedInsolvency)

		assert.Equal(mt, http.StatusInternalServerError, statusCode)
		assert.NotNil(mt, err)
		assert.Equal(mt, "there was a problem creating an insolvency case for this transaction id: (Name) Message", err.Error())
	})

	mt.Run("CreateInsolvencyResource fails - already exists", func(mt *mtest.T) {
		mt.AddMockResponses(mtest.CreateCursorResponse(1, "models.InsolvencyResourceDao", mtest.FirstBatch, bson.D{
			{"_id", expectedInsolvency.ID},
			{"transaction_id", expectedInsolvency.TransactionID},
			{"etag", expectedInsolvency.Data.Etag},
		}))

		mongoService.db = mt.DB
		statusCode, err := mongoService.CreateInsolvencyResource(&expectedInsolvency)

		assert.Equal(mt, http.StatusConflict, statusCode)
		assert.NotNil(mt, err)
		assert.Equal(mt, "an insolvency case already exists for this transaction id", err.Error())
	})

	mt.Run("CreateInsolvencyResource fails - error inserting new resource", func(mt *mtest.T) {
		setupMockResponseWithEmptyCursor(mt)
		mt.AddMockResponses(mtest.CreateCommandErrorResponse(commandError))
		mongoService.db = mt.DB
		statusCode, err := mongoService.CreateInsolvencyResource(&expectedInsolvency)

		assert.Equal(mt, http.StatusInternalServerError, statusCode)
		assert.NotNil(mt, err)
		assert.Equal(mt, "there was a problem creating an insolvency case for this transaction id: (Name) Message", err.Error())
	})

	mt.Run("CreateInsolvencyResource with successful created one", func(mt *mtest.T) {
		setupMockResponseWithEmptyCursor(mt)
		mt.AddMockResponses(mtest.CreateSuccessResponse())
		mongoService.db = mt.DB
		statusCode, err := mongoService.CreateInsolvencyResource(&expectedInsolvency)

		assert.Equal(mt, http.StatusCreated, statusCode)
		assert.Nil(mt, err)
	})
}

func TestUnitGetInsolvencyResourceDriver(t *testing.T) {
	t.Parallel()

	mongoService, commandError, expectedInsolvency, opts, _ := setDriverUp()

	mt := mtest.New(t, opts)
	defer mt.Close()

	mt.Run("GetInsolvencyResource runs with error", func(mt *mtest.T) {
		mt.AddMockResponses(mtest.CreateCommandErrorResponse(commandError))

		mongoService.db = mt.DB
		insolvencyResource, err := mongoService.GetInsolvencyResource("transactionID")

		assert.Equal(mt, err.Error(), "there was a problem handling your request for transaction transactionID")
		assert.Nil(mt, insolvencyResource)
	})

	mt.Run("GetInsolvencyResource runs with error - insolvency case not found", func(mt *mtest.T) {
		setupMockResponseWithEmptyCursor(mt)

		mongoService.db = mt.DB
		insolvencyResource, err := mongoService.GetInsolvencyResource("transactionID")

		assert.Nil(mt, err)
		assert.Nil(mt, insolvencyResource)
	})

	mt.Run("GetInsolvencyResource runs successfully", func(mt *mtest.T) {
		id1 := primitive.NewObjectID()

		first := mtest.CreateCursorResponse(1, "models.InsolvencyResourceDao", mtest.FirstBatch, bson.D{
			{"_id", id1},
			{"transaction_id", expectedInsolvency.TransactionID},
			{"etag", expectedInsolvency.Data.Etag},
			{"kind", expectedInsolvency.Data.Kind},
			{"data", expectedInsolvency.Data},
		})

		killCursor := mtest.CreateCursorResponse(0, "models.InsolvencyResourceDao", mtest.NextBatch)
		mt.AddMockResponses(first, killCursor)

		mongoService.db = mt.DB
		insolvencyResource, err := mongoService.GetInsolvencyResource("transactionID")

		assert.Nil(mt, err)
		assert.NotNil(mt, insolvencyResource)
		assert.Equal(mt, insolvencyResource.Data.Etag, expectedInsolvency.Data.Etag)
		assert.Equal(mt, insolvencyResource.Data.Kind, expectedInsolvency.Data.Kind)
	})
}

func TestUnitGetInsolvencyAndExpandedPractitionerResourcesDriver(t *testing.T) {
	t.Parallel()

	mongoService, commandError, expectedInsolvency, opts, _ := setDriverUp()

	mt := mtest.New(t, opts)
	defer mt.Close()

	mt.Run("GetInsolvencyAndExpandedPractitionerResources runs with error", func(mt *mtest.T) {
		mt.AddMockResponses(mtest.CreateCommandErrorResponse(commandError))

		mongoService.db = mt.DB
		_, _, err := mongoService.GetInsolvencyAndExpandedPractitionerResources("transactionID")

		assert.Equal(mt, err.Error(), "there was a problem handling your request for transaction transactionID")
	})

	mt.Run("GetInsolvencyAndExpandedPractitionerResources runs successfully with no practitioners", func(mt *mtest.T) {
		id1 := primitive.NewObjectID()

		expectedInsolvencyNoPracs := expectedInsolvency
		expectedInsolvencyNoPracs.Data.Practitioners = nil

		first := mtest.CreateCursorResponse(1, "models.InsolvencyResourceDao", mtest.FirstBatch, bson.D{
			{"_id", id1},
			{"transaction_id", expectedInsolvencyNoPracs.TransactionID},
			{"etag", expectedInsolvencyNoPracs.Data.Etag},
			{"kind", expectedInsolvencyNoPracs.Data.Kind},
			{"data", expectedInsolvencyNoPracs.Data},
		})

		killCursor := mtest.CreateCursorResponse(0, "models.InsolvencyResourceDao", mtest.NextBatch)
		mt.AddMockResponses(first, killCursor)

		mongoService.db = mt.DB
		insolvencyResource, practitionerResources, err := mongoService.GetInsolvencyAndExpandedPractitionerResources("transactionID")

		assert.Nil(mt, err)
		assert.NotNil(mt, insolvencyResource)
		assert.Nil(mt, practitionerResources)
		assert.Equal(mt, insolvencyResource.Data.Etag, expectedInsolvency.Data.Etag)
		assert.Equal(mt, insolvencyResource.Data.Kind, expectedInsolvency.Data.Kind)
	})

	mt.Run("GetInsolvencyAndExpandedPractitionerResources runs successfully", func(mt *mtest.T) {
		id1 := primitive.NewObjectID()
		id2 := primitive.NewObjectID()

		first := mtest.CreateCursorResponse(0, "models.InsolvencyResourceDao", mtest.FirstBatch, bson.D{
			{"_id", id1},
			{"transaction_id", expectedInsolvency.TransactionID},
			{"etag", expectedInsolvency.Data.Etag},
			{"kind", expectedInsolvency.Data.Kind},
			{"data", expectedInsolvency.Data},
		})

		second := mtest.CreateCursorResponse(1, "models.InsolvencyResourceDao", mtest.FirstBatch, bson.D{
			{"_id", id2},
			{"transaction_id", expectedInsolvency.TransactionID},
			{"etag", expectedInsolvency.Data.Etag},
			{"kind", expectedInsolvency.Data.Kind},
			{"data", expectedInsolvency.Data},
		})

		killCursors := mtest.CreateCursorResponse(0, "models.InsolvencyResourceDao", mtest.NextBatch)
		mt.AddMockResponses(first, second, killCursors)

		mongoService.db = mt.DB
		insolvencyResource, practitionerResources, err := mongoService.GetInsolvencyAndExpandedPractitionerResources("transactionID")

		assert.Nil(mt, err)
		assert.NotNil(mt, insolvencyResource)
		assert.NotNil(mt, practitionerResources)
		assert.Equal(mt, insolvencyResource.Data.Etag, expectedInsolvency.Data.Etag)
		assert.Equal(mt, insolvencyResource.Data.Kind, expectedInsolvency.Data.Kind)
	})
}

func TestUnitCreatePractitionerResourceDriver(t *testing.T) {
	t.Parallel()

	mongoService, commandError, _, opts, _ := setDriverUp()

	mt := mtest.New(t, opts)
	defer mt.Close()

	practitionerResourceDao := models.PractitionerResourceDao{}
	practitionerResourceDao.Data.PractitionerId = "practitionerID"
	practitionerResourceDao.Data.IPCode = "IPCode"

	mt.Run("CreatePractitionerResource runs with error", func(mt *mtest.T) {
		mt.AddMockResponses(mtest.CreateCommandErrorResponse(commandError))

		mongoService.db = mt.DB
		code, err := mongoService.CreatePractitionerResource(&practitionerResourceDao, "transactionID")

		assert.Equal(mt, code, 500)
		assert.Equal(mt, err.Error(), "there was a problem handling your request for transaction transactionID (insert practitioner to collection)")
	})

	mt.Run("CreatePractitionerResource runs with error on duplicate key insert", func(mt *mtest.T) {
		mt.AddMockResponses(mtest.CreateWriteErrorsResponse(mtest.WriteError{
			Index:   1,
			Code:    11000,
			Message: "duplicate key error",
		}))

		mongoService.db = mt.DB
		code, err := mongoService.CreatePractitionerResource(&practitionerResourceDao, "transactionID")

		assert.Equal(mt, code, 500)
		assert.NotNil(mt, err)
		assert.Equal(mt, err.Error(), "there was a problem handling your request for transaction transactionID (insert practitioner to collection)")
	})

	mt.Run("CreatePractitionerResource runs successfully with a Practitioner", func(mt *mtest.T) {
		mt.AddMockResponses(mtest.CreateSuccessResponse())

		practitionerResourceDao = models.PractitionerResourceDao{}
		practitionerResourceDao.Data.PractitionerId = "practitionerID"
		practitionerResourceDao.Data.IPCode = "IPCode"

		mongoService.db = mt.DB
		code, err := mongoService.CreatePractitionerResource(&practitionerResourceDao, "transactionID")

		assert.Nil(mt, err)
		assert.Equal(mt, code, 201)
	})
}

func TestUnitCreateAppointmentResourceDriver(t *testing.T) {
	t.Parallel()

	mongoService, commandError, _, opts, _ := setDriverUp()

	mt := mtest.New(t, opts)
	defer mt.Close()

	appointmentResourceDao := models.AppointmentResourceDao{}

	mt.Run("CreateAppointmentResource runs with error", func(mt *mtest.T) {
		mt.AddMockResponses(mtest.CreateCommandErrorResponse(commandError))

		mongoService.db = mt.DB
		code, err := mongoService.CreateAppointmentResource(&appointmentResourceDao)

		assert.Equal(mt, 500, code)
		assert.Equal(mt, "(Name) Message", err.Error())
	})

	mt.Run("CreateAppointmentResource runs successfully", func(mt *mtest.T) {
		mt.AddMockResponses(mtest.CreateSuccessResponse())

		mongoService.db = mt.DB
		code, err := mongoService.CreateAppointmentResource(&appointmentResourceDao)

		assert.Nil(mt, err)
		assert.Equal(mt, 201, code)
	})
}

func TestUnitAddPractitionerToInsolvencyResourceDriver(t *testing.T) {
	t.Parallel()

	mongoService, commandError, _, opts, _ := setDriverUp()

	mt := mtest.New(t, opts)
	defer mt.Close()

	transactionID := "0000-1111-2222-3333"
	practitionerID := "BX25762001"
	practitionerLink := "practitionerLinkString"

	mt.Run("AddPractitionerToInsolvencyResource runs with error", func(mt *mtest.T) {
		mt.AddMockResponses(mtest.CreateCommandErrorResponse(commandError))

		mongoService.db = mt.DB
		code, err := mongoService.AddPractitionerToInsolvencyResource(transactionID, practitionerID, "practitionerLinkString2")

		assert.Equal(mt, http.StatusInternalServerError, code)
		assert.Equal(mt, "there was a problem adding a practitioner to insolvency resource for transaction 0000-1111-2222-3333", err.Error())
	})

	mt.Run("AddPractitionerToInsolvencyResource runs successfully", func(mt *mtest.T) {
		mt.AddMockResponses(mtest.CreateSuccessResponse())

		mongoService.db = mt.DB
		code, err := mongoService.AddPractitionerToInsolvencyResource(transactionID, practitionerID, practitionerLink)

		assert.Nil(mt, err)
		assert.Equal(mt, http.StatusNoContent, code)

		// checking the command sent to the mock driver - could clean up & add more like this
		mongoCall := mt.GetStartedEvent()
		mongoCallString := fmt.Sprint(mongoCall.Command)
		assert.Contains(mt, mongoCallString, `"updates": [{"q": {"transaction_id": "0000-1111-2222-3333"},"u": {"$set": {"data.practitioners.BX25762001": "practitionerLinkString"}}}]`)
	})

}

func TestUnitGetPractitionerAppointmentDriver(t *testing.T) {
	t.Parallel()

	mongoService, commandError, _, opts, _ := setDriverUp()

	mt := mtest.New(t, opts)
	defer mt.Close()

	mt.Run("GetPractitionerAppointment runs with error", func(mt *mtest.T) {
		mt.AddMockResponses(mtest.CreateCommandErrorResponse(commandError))

		mongoService.db = mt.DB
		practitioner, err := mongoService.GetPractitionerAppointment("transactionID", "practitionerID")

		assert.Nil(mt, practitioner)
		assert.Equal(mt, err.Error(), "there was a problem handling your request for transaction id [transactionID]")
	})

	mt.Run("GetPractitionerAppointment runs with error - insolvency case not found", func(mt *mtest.T) {
		setupMockResponseWithEmptyCursor(mt)

		mongoService.db = mt.DB
		practitioner, err := mongoService.GetPractitionerAppointment("transactionID", "practitionerID")

		assert.Nil(mt, practitioner)
		assert.Equal(mt, "there was a problem handling your request for transaction transactionID not found", err.Error())
	})

	mt.Run("GetPractitionerAppointment failed on findone", func(mt *mtest.T) {

		bsonData := bson.M{
			"appointed_on": "appointedon",
			"made_by":      "madeby",
			"links":        "appointmentResourceLinksDao",
			"last_name":    "LastName",
			"etag":         "etag",
			"kind":         "kind",
		}

		mt.AddMockResponses(mtest.CreateCommandErrorResponse(commandError))

		first := mtest.CreateCursorResponse(1, "models.AppointmentResourceDao", mtest.FirstBatch, bson.D{
			{"data", bsonData},
		})

		mt.AddMockResponses(first)

		mongoService.db = mt.DB
		appointmentResource, err := mongoService.GetPractitionerAppointment("transactionID", "practitionerID")

		assert.NotNil(mt, err)
		assert.Equal(mt, err.Error(), "there was a problem handling your request for transaction id [transactionID]")
		assert.Nil(mt, appointmentResource)
	})

	mt.Run("GetPractitionerAppointment failed on decoding model", func(mt *mtest.T) {

		bsonData := bson.M{
			"appointed_on": "appointedon",
			"made_by":      "madeby",
			"links":        "appointmentResourceLinksDao",
			"last_name":    "LastName",
			"etag":         "etag",
			"kind":         "kind",
		}

		first := mtest.CreateCursorResponse(1, "models.AppointmentResourceDao", mtest.FirstBatch, bson.D{
			{"data", bsonData},
		})

		mt.AddMockResponses(first)

		mongoService.db = mt.DB
		appointmentResource, err := mongoService.GetPractitionerAppointment("transactionID", "practitionerID")

		assert.NotNil(mt, err)
		assert.Equal(mt, err.Error(), "there was a problem handling your request for transaction id [transactionID]")
		assert.Nil(mt, appointmentResource)
	})

	mt.Run("GetPractitionerAppointment runs successfully", func(mt *mtest.T) {
		appointmentResourceLinksDao := models.AppointmentResourceLinksDao{}

		bsonData := bson.M{
			"appointed_on": "appointedon",
			"made_by":      "madeby",
			"links":        appointmentResourceLinksDao,
			"last_name":    "LastName",
			"etag":         "etag",
			"kind":         "kind",
		}

		first := mtest.CreateCursorResponse(1, "models.AppointmentResourceDao", mtest.FirstBatch, bson.D{
			{"data", bsonData},
		})

		mt.AddMockResponses(first)

		mongoService.db = mt.DB
		insolvencyResource, err := mongoService.GetPractitionerAppointment("transactionID", "practitionerID")

		assert.Nil(mt, err)
		assert.NotNil(mt, insolvencyResource)
	})
}
func TestUnitGetSinglePractitionerResourceDriver(t *testing.T) {
	t.Parallel()

	mongoService, commandError, _, opts, _ := setDriverUp()

	mt := mtest.New(t, opts)
	defer mt.Close()

	bsonPractitionerData := bson.M{
		"id":               "ID",
		"ip_code":          "IPCode",
		"first_name":       "FirstName",
		"last_name":        "LastName",
		"telephone_number": "TelephoneNumber",
		"email":            "Email",
	}

	bsonPractitionerLinksMap := bson.M{
		"VM04221441":    "PractitionerLink1",
		"PractionerID2": "PractitionerLink2",
	}

	bsonInsolvency := bson.D{
		{"company_number", "CompanyNumber"},
		{"case_type", "CaseType"},
		{"company_name", "CompanyName"},
		{"practitioners", bsonPractitionerLinksMap},
	}

	mt.Run("GetSinglePractitionerResource runs with error - error retrieving insolvency case", func(mt *mtest.T) {
		mt.AddMockResponses(mtest.CreateCommandErrorResponse(commandError))

		mongoService.db = mt.DB
		practitioner, err := mongoService.GetSinglePractitionerResource("transactionID", "practitionerID")

		assert.Nil(mt, practitioner)
		assert.Equal(mt, "there was a problem handling your request for transaction id [transactionID]", err.Error())
	})

	mt.Run("GetSinglePractitionerResource runs with nil result - pracID / insolvencyID don't match", func(mt *mtest.T) {

		first := mtest.CreateCursorResponse(1, "models.InsolvencyResourceDao", mtest.FirstBatch, bson.D{
			{"data", bsonInsolvency},
		})
		killFirst := mtest.CreateCursorResponse(1, "models.InsolvencyResourceDao", mtest.NextBatch)
		mt.AddMockResponses(first, killFirst)

		mongoService.db = mt.DB
		practitioner, err := mongoService.GetSinglePractitionerResource("transactionID", "practitionerID")

		assert.Nil(mt, practitioner)
		assert.Nil(mt, err)
	})

	mt.Run("GetSinglePractitionerResource runs with error - error retrieving practitioner resource", func(mt *mtest.T) {
		first := mtest.CreateCursorResponse(1, "models.InsolvencyResourceDao", mtest.FirstBatch, bson.D{
			{"data", bsonInsolvency},
		})
		killFirst := mtest.CreateCursorResponse(1, "models.InsolvencyResourceDao", mtest.NextBatch)
		mt.AddMockResponses(first, killFirst)
		mt.AddMockResponses(mtest.CreateCommandErrorResponse(commandError))

		mongoService.db = mt.DB
		practitioner, err := mongoService.GetSinglePractitionerResource("transactionID", "VM04221441")

		assert.Nil(mt, practitioner)
		assert.Equal(mt, "there was a problem handling your request for transaction id [transactionID]", err.Error())
	})

	mt.Run("GetSinglePractitionerResource runs successfully", func(mt *mtest.T) {

		first := mtest.CreateCursorResponse(1, "models.InsolvencyResourceDao", mtest.FirstBatch, bson.D{
			{"data", bsonInsolvency},
		})
		killFirst := mtest.CreateCursorResponse(1, "models.InsolvencyResourceDao", mtest.NextBatch)

		second := mtest.CreateCursorResponse(2, "models.PractitionerResourceDao", mtest.FirstBatch, bson.D{
			{"data", bsonPractitionerData},
		})
		killSecond := mtest.CreateCursorResponse(2, "models.PractitionerResourceDao", mtest.NextBatch)

		mt.AddMockResponses(first, killFirst, second, killSecond)

		mongoService.db = mt.DB
		practitionerResource, err := mongoService.GetSinglePractitionerResource("transactionID", "VM04221441")

		assert.Nil(mt, err)
		assert.NotEqual(mt, models.PractitionerResourceDao{}, practitionerResource)
		assert.Equal(mt, "IPCode", practitionerResource.Data.IPCode)
	})
}

func TestUnitGetAllPractitionerResourcesForTransactionID(t *testing.T) {
	t.Parallel()

	mongoService, commandError, _, opts, _ := setDriverUp()

	mt := mtest.New(t, opts)
	defer mt.Close()

	bsonPractitionerData := bson.M{
		"id":               "ID",
		"ip_code":          "IPCode",
		"first_name":       "FirstName",
		"last_name":        "LastName",
		"telephone_number": "TelephoneNumber",
		"email":            "Email",
	}

	bsonPractitionerLinksMap := bson.M{
		"VM04221441":    "PractitionerLink1",
		"PractionerID2": "PractitionerLink2",
	}

	bsonInsolvency := bson.D{
		{"company_number", "CompanyNumber"},
		{"case_type", "CaseType"},
		{"company_name", "CompanyName"},
		{"practitioners", bsonPractitionerLinksMap},
	}

	mt.Run("GetAllPractitionerResourcesForTransactionID runs with error - error retrieving insolvency case", func(mt *mtest.T) {
		mt.AddMockResponses(mtest.CreateCommandErrorResponse(commandError))

		mongoService.db = mt.DB
		practitioner, err := mongoService.GetAllPractitionerResourcesForTransactionID("transactionID")

		assert.Nil(mt, practitioner)
		assert.Equal(mt, "there was a problem handling your request for transaction id [transactionID]", err.Error())
	})

	mt.Run("GetAllPractitionerResourcesForTransactionID runs with nil result - no practitioner links in insolvency resource", func(mt *mtest.T) {

		bsonInsolvencyNoLinks := bson.D{
			{"company_number", "CompanyNumber"},
			{"case_type", "CaseType"},
			{"company_name", "CompanyName"},
		}
		first := mtest.CreateCursorResponse(1, "models.InsolvencyResourceDao", mtest.FirstBatch, bson.D{
			{"data", bsonInsolvencyNoLinks},
		})
		killFirst := mtest.CreateCursorResponse(1, "models.InsolvencyResourceDao", mtest.NextBatch)
		mt.AddMockResponses(first, killFirst)

		mongoService.db = mt.DB
		practitioner, err := mongoService.GetAllPractitionerResourcesForTransactionID("transactionID")

		assert.Nil(mt, practitioner)
		assert.Nil(mt, err)
	})

	mt.Run("GetAllPractitionerResourcesForTransactionID runs with error - error retrieving practitioner resource", func(mt *mtest.T) {
		first := mtest.CreateCursorResponse(1, "models.InsolvencyResourceDao", mtest.FirstBatch, bson.D{
			{"data", bsonInsolvency},
		})
		killFirst := mtest.CreateCursorResponse(1, "models.InsolvencyResourceDao", mtest.NextBatch)
		mt.AddMockResponses(first, killFirst)
		mt.AddMockResponses(mtest.CreateCommandErrorResponse(commandError))

		mongoService.db = mt.DB
		practitioner, err := mongoService.GetAllPractitionerResourcesForTransactionID("transactionID")

		assert.Nil(mt, practitioner)
		assert.Equal(mt, "there was a problem handling your request for transaction id [transactionID]", err.Error())
	})

	mt.Run("GetAllPractitionerResourcesForTransactionID runs successfully", func(mt *mtest.T) {

		first := mtest.CreateCursorResponse(1, "models.InsolvencyResourceDao", mtest.FirstBatch, bson.D{
			{"data", bsonInsolvency},
		})
		killFirst := mtest.CreateCursorResponse(1, "models.InsolvencyResourceDao", mtest.NextBatch)

		second := mtest.CreateCursorResponse(2, "models.PractitionerResourceDao", mtest.FirstBatch, bson.D{
			{"data", bsonPractitionerData},
		})
		killSecond := mtest.CreateCursorResponse(2, "models.PractitionerResourceDao", mtest.NextBatch)

		mt.AddMockResponses(first, killFirst, second, killSecond)

		mongoService.db = mt.DB
		practitionerResources, err := mongoService.GetAllPractitionerResourcesForTransactionID("transactionID1")

		assert.Nil(mt, err)
		assert.NotNil(mt, practitionerResources)
		assert.Equal(mt, "IPCode", practitionerResources[0].Data.IPCode)

		// checking the command sent to the mock driver - could clean up & add more like this
		mongoCall := mt.GetStartedEvent()
		mongoCallString := fmt.Sprint(mongoCall.Command)
		assert.Contains(mt, mongoCallString, `"find": "","filter": {"transaction_id": "transactionID1"}`)

	})
}

func TestUnitDeletePractitionerDriver(t *testing.T) {
	t.Parallel()

	mongoService, commandError, expectedInsolvency, opts, _ := setDriverUp()

	bsonPractitionerLinksMap := bson.M{
		"VM04221441":    "PractitionerLink1",
		"PractionerID2": "PractitionerLink2",
	}

	bsonInsolvency := bson.D{
		{"company_number", "CompanyNumber"},
		{"case_type", "CaseType"},
		{"company_name", "CompanyName"},
		{"practitioners", bsonPractitionerLinksMap},
	}

	mt := mtest.New(t, opts)
	defer mt.Close()

	mt.Run("DeletePractitioner runs with error", func(mt *mtest.T) {
		mt.AddMockResponses(mtest.CreateCommandErrorResponse(commandError))

		mongoService.db = mt.DB
		code, err := mongoService.DeletePractitioner("transactionID", "practitionerID")

		assert.Equal(mt, code, http.StatusInternalServerError)
		assert.Equal(mt, err.Error(), "there was a problem handling your request for transaction id transactionID")
	})

	mt.Run("DeletePractitioner runs with error - insolvency case not found", func(mt *mtest.T) {
		setupMockResponseWithEmptyCursor(mt)
		mongoService.db = mt.DB
		code, err := mongoService.DeletePractitioner("transactionID", "practitionerID")

		assert.Equal(mt, code, http.StatusNotFound)
		assert.Equal(mt, "there was a problem handling your request for transaction id transactionID - insolvency case not found", err.Error())
	})

	mt.Run("DeletePractitioner runs with error with missing practitioner links", func(mt *mtest.T) {

		bsonInsolvency := bson.D{
			{"company_number", "CompanyNumber"},
			{"case_type", "CaseType"},
			{"company_name", "CompanyName"},
		}

		mt.AddMockResponses(mtest.CreateCursorResponse(1, "models.InsolvencyResourceDao", mtest.FirstBatch, bson.D{
			{"_id", expectedInsolvency.ID},
			{"transaction_id", expectedInsolvency.TransactionID},
			{"etag", expectedInsolvency.Data.Etag},
			{"kind", expectedInsolvency.Data.Kind},
			{"data", bsonInsolvency},
		}))

		mongoService.db = mt.DB
		code, err := mongoService.DeletePractitioner("transactionID", "practitionerID")

		assert.Equal(mt, code, 404)
		assert.Equal(mt, err.Error(), "there was a problem handling your request for transaction id transactionID no insolvency practitioners found")
	})

	mt.Run("DeletePractitioner runs with error when practitioner ID not matched", func(mt *mtest.T) {

		bsonInsolvency := bson.D{
			{"company_number", "CompanyNumber"},
			{"case_type", "CaseType"},
			{"company_name", "CompanyName"},
			{"practitioners", bsonPractitionerLinksMap},
		}

		mt.AddMockResponses(mtest.CreateCursorResponse(1, "models.InsolvencyResourceDao", mtest.FirstBatch, bson.D{
			{"_id", expectedInsolvency.ID},
			{"transaction_id", expectedInsolvency.TransactionID},
			{"etag", expectedInsolvency.Data.Etag},
			{"kind", expectedInsolvency.Data.Kind},
			{"data", bsonInsolvency},
		}))

		mongoService.db = mt.DB
		code, err := mongoService.DeletePractitioner("transactionID", "practitionerID")

		assert.Equal(mt, 404, code)
		assert.Equal(mt, "there was a problem handling your request for transaction id transactionID not able to find practitioner practitionerID to delete", err.Error())
	})

	mt.Run("DeletePractitioner run successfully with correct practitionerID", func(mt *mtest.T) {
		mt.AddMockResponses(mtest.CreateCursorResponse(1, "models.InsolvencyResourceDao", mtest.FirstBatch, bson.D{
			{"_id", expectedInsolvency.ID},
			{"transaction_id", expectedInsolvency.TransactionID},
			{"etag", expectedInsolvency.Data.Etag},
			{"kind", expectedInsolvency.Data.Kind},
			{"data", bsonInsolvency},
		}))

		mt.AddMockResponses(mtest.CreateCommandErrorResponse(commandError))

		mt.AddMockResponses(bson.D{{"ok", 1}, {"acknowledged", true}, {"n", 1}})

		mt.AddMockResponses(bson.D{
			{"ok", 1},
			{"value", bson.D{
				{"_id", expectedInsolvency.ID},
				{"transaction_id", expectedInsolvency.TransactionID},
				{"etag", expectedInsolvency.Data.Etag},
				{"kind", expectedInsolvency.Data.Kind},
				{"data", bsonInsolvency},
			}},
		})

		mt.AddMockResponses(bson.D{
			{"ok", 1},
			{"nModified", 1},
		})

		mongoService.db = mt.DB
		code, err := mongoService.DeletePractitioner("transactionID", "VM04221441")

		assert.Nil(mt, err)
		assert.Equal(mt, code, 204)

	})

	mt.Run("DeletePractitioner run successfully with ModifiedCount", func(mt *mtest.T) {
		mt.AddMockResponses(mtest.CreateCursorResponse(1, "models.InsolvencyResourceDao", mtest.FirstBatch, bson.D{
			{"_id", expectedInsolvency.ID},
			{"transaction_id", expectedInsolvency.TransactionID},
			{"etag", expectedInsolvency.Data.Etag},
			{"kind", expectedInsolvency.Data.Kind},
			{"data", bsonInsolvency},
		}))

		mt.AddMockResponses(mtest.CreateCommandErrorResponse(commandError))

		mt.AddMockResponses(bson.D{{"ok", 1}, {"acknowledged", true}, {"n", 1}})

		mt.AddMockResponses(bson.D{
			{"ok", 1},
			{"value", bson.D{
				{"_id", expectedInsolvency.ID},
				{"transaction_id", expectedInsolvency.TransactionID},
				{"etag", expectedInsolvency.Data.Etag},
				{"kind", expectedInsolvency.Data.Kind},
				{"data", bsonInsolvency},
			}},
		})

		mt.AddMockResponses(bson.D{
			{"ok", 1},
			{"nModified", 1},
		})

		mongoService.db = mt.DB
		code, err := mongoService.DeletePractitioner("transactionID", "VM04221441")

		assert.Nil(mt, err)
		assert.Equal(mt, code, 204)

	})

	mt.Run("DeletePractitioner with ModifiedCount zero", func(mt *mtest.T) {
		mt.AddMockResponses(mtest.CreateCursorResponse(1, "models.InsolvencyResourceDao", mtest.FirstBatch, bson.D{
			{"_id", expectedInsolvency.ID},
			{"transaction_id", expectedInsolvency.TransactionID},
			{"etag", expectedInsolvency.Data.Etag},
			{"kind", expectedInsolvency.Data.Kind},
			{"data", bsonInsolvency},
		}))

		mt.AddMockResponses(mtest.CreateCommandErrorResponse(commandError))

		mt.AddMockResponses(bson.D{{"ok", 1}, {"acknowledged", true}, {"n", 1}})

		mt.AddMockResponses(bson.D{
			{"ok", 1},
			{"value", bson.D{
				{"_id", expectedInsolvency.ID},
				{"transaction_id", expectedInsolvency.TransactionID},
				{"etag", expectedInsolvency.Data.Etag},
				{"kind", expectedInsolvency.Data.Kind},
				{"data", bsonInsolvency},
			}},
		})

		mt.AddMockResponses(bson.D{
			{"ok", 1},
			{"nModified", 0},
		})

		mongoService.db = mt.DB
		code, err := mongoService.DeletePractitioner("transactionID", "VM04221441")

		assert.NotNil(mt, err)
		assert.Equal(mt, err.Error(), "there was a problem handling your request for transaction id transactionID - not able to update insolvency practitioners VM04221441")
		assert.Equal(mt, code, 404)

	})

	mt.Run("DeletePractitioner runs failed to delete practitioner after sucessfully deleted appointment", func(mt *mtest.T) {
		mt.AddMockResponses(mtest.CreateCursorResponse(1, "models.InsolvencyResourceDao", mtest.FirstBatch, bson.D{
			{"_id", expectedInsolvency.ID},
			{"transaction_id", expectedInsolvency.TransactionID},
			{"etag", expectedInsolvency.Data.Etag},
			{"kind", expectedInsolvency.Data.Kind},
			{"data", bsonInsolvency},
		}))

		mt.AddMockResponses(mtest.CreateCommandErrorResponse(commandError))

		mt.AddMockResponses(bson.D{
			{"ok", 1},
			{"nModified", 1},
		})

		mongoService.db = mt.DB
		code, err := mongoService.DeletePractitioner("transactionID", "VM04221441")

		assert.NotNil(mt, err)
		assert.Equal(mt, err.Error(), "there was a problem handling your request for transaction id transactionID not able to delete practitioners")
		assert.Equal(mt, code, 500)

	})

<<<<<<< HEAD
	mt.Run("DeletePractitioner runs failed to delete appointment", func(mt *mtest.T) {
=======
	mt.Run("AppointPractitioner runs with zero ModifiedCount", func(mt *mtest.T) {
		mt.AddMockResponses(mtest.CreateSuccessResponse(
			bson.E{Key: "n", Value: 2},
			bson.E{Key: "nModified", Value: 0},
			bson.E{Key: "upserted", Value: rsSlice},
		))

>>>>>>> 26da79d5
		mt.AddMockResponses(mtest.CreateCursorResponse(1, "models.InsolvencyResourceDao", mtest.FirstBatch, bson.D{
			{"_id", expectedInsolvency.ID},
			{"transaction_id", expectedInsolvency.TransactionID},
			{"etag", expectedInsolvency.Data.Etag},
			{"kind", expectedInsolvency.Data.Kind},
			{"data", bsonInsolvency},
		}))

		mt.AddMockResponses(mtest.CreateCommandErrorResponse(commandError))

		mt.AddMockResponses(bson.D{{"ok", 0}, {"acknowledged", true}, {"n", 0}})

		mongoService.db = mt.DB
		code, err := mongoService.DeletePractitioner("transactionID", "VM04221441")

		assert.NotNil(mt, err)
		assert.Equal(mt, err.Error(), "there was a problem handling your request for transaction id transactionID not able to delete practitioners appointment")
		assert.Equal(mt, code, 500)

	})
}

<<<<<<< HEAD
func TestUnitUpdatePractitionerAppointmentDriver(t *testing.T) {
	t.Parallel()
=======
	mt.Run("AppointPractitioner runs successfully", func(mt *mtest.T) {
		mt.AddMockResponses(mtest.CreateSuccessResponse(
			bson.E{Key: "n", Value: 2},
			bson.E{Key: "nModified", Value: 1},
			bson.E{Key: "upserted", Value: rsSlice},
		))
>>>>>>> 26da79d5

	mongoService, commandError, _, opts, _ := setDriverUp()

	appointmentResourceDao := models.AppointmentResourceDao{}
	appointmentResourceDao.Data.AppointedOn = "AppointedOn"
	appointmentResourceDao.Data.MadeBy = "MadeBy"
	appointmentResourceDao.Data.Links = models.AppointmentResourceLinksDao{}
	appointmentResourceDao.PractitionerId = "PractitionerID"

	mt := mtest.New(t, opts)
	defer mt.Close()

	mt.Run("UpdatePractitionerAppointment runs with error on updateCollection after insert into appointment collection", func(mt *mtest.T) {
		mt.AddMockResponses(mtest.CreateCommandErrorResponse(commandError))

		mongoService.db = mt.DB
		statusCode, err := mongoService.UpdatePractitionerAppointment(&appointmentResourceDao, "transactionID", "practitionerID")

		assert.Equal(mt, statusCode, 500)
		assert.Equal(mt, err.Error(), "there was a problem handling your request for transaction id transactionID - not able to update practitioner's appointment practitionerID")
	})

	mt.Run("UpdatePractitionerAppointment success", func(mt *mtest.T) {
		mt.AddMockResponses(mtest.CreateSuccessResponse(bson.E{Key: "nModified", Value: 1}))

		mongoService.db = mt.DB
		statusCode, err := mongoService.UpdatePractitionerAppointment(&appointmentResourceDao, "transactionID", "practitionerID")

		assert.Equal(mt, http.StatusNoContent, statusCode)
		assert.Nil(mt, err)
	})
}

func TestUnitDeletePractitionerAppointmentDriver(t *testing.T) {
	t.Parallel()

	mongoService, commandError, expectedInsolvency, opts, _ := setDriverUp()

	mt := mtest.New(t, opts)
	defer mt.Close()

	bsonPractitionerLinksMap := bson.M{
		"PractitionerID1": "PractitionerLink1",
		"PractitionerID2": "PractitionerLink2",
	}

	bsonInsolvency := bson.D{
		{"company_number", "CompanyNumber"},
		{"case_type", "CaseType"},
		{"company_name", "CompanyName"},
		{"practitioners", bsonPractitionerLinksMap},
	}

	mt.Run("DeletePractitionerAppointment runs with error", func(mt *mtest.T) {
		mt.AddMockResponses(mtest.CreateCommandErrorResponse(commandError))

		mongoService.db = mt.DB

		code, err := mongoService.DeletePractitionerAppointment("transactionID", "practitionerID", "newEtag")

		assert.Equal(mt, code, http.StatusInternalServerError)
		assert.Equal(mt, err.Error(), "there was a problem handling your request for transaction id [transactionID]")
	})

	mt.Run("DeletePractitionerAppointment runs with error - insolvency case not found", func(mt *mtest.T) {
		setupMockResponseWithEmptyCursor(mt)
		mongoService.db = mt.DB

		code, err := mongoService.DeletePractitionerAppointment("transactionID", "practitionerID", "newEtag")

		assert.Equal(mt, code, http.StatusNotFound)
		assert.Equal(mt, "practitioner id [practitionerID] not found for transaction id [transactionID]", err.Error())
	})

	mt.Run("DeletePractitionerAppointment runs with error with missing appointment link", func(mt *mtest.T) {

		practitionerLinks := models.PractitionerResourceLinksDao{
			Self: "",
		}

		bsonInsolvency := bson.D{
			{"company_number", "CompanyNumber"},
			{"case_type", "CaseType"},
			{"company_name", "CompanyName"},
			{"practitioners", bsonPractitionerLinksMap},
			{"links", practitionerLinks},
		}

		setupMockResponseForCheckIDsMatch(mt, "transactionID", "practitionerID")

		mt.AddMockResponses(mtest.CreateCursorResponse(1, "models.InsolvencyResourceDao", mtest.FirstBatch, bson.D{
			{"_id", expectedInsolvency.ID},
			{"transaction_id", expectedInsolvency.TransactionID},
			{"etag", expectedInsolvency.Data.Etag},
			{"kind", expectedInsolvency.Data.Kind},
			{"data", bsonInsolvency},
		}))

		mongoService.db = mt.DB
		code, err := mongoService.DeletePractitionerAppointment("transactionID", "practitionerID", "newEtag")

		assert.Equal(mt, code, 404)
		assert.Equal(mt, err.Error(), "there was a problem handling your request for transaction id transactionID - no practitioner's appointment found")
	})

	mt.Run("DeletePractitionerAppointment run successfully with ModifiedCount", func(mt *mtest.T) {

		practitionerLinks := models.PractitionerResourceLinksDao{
			Self:        "",
			Appointment: "/transactions/168570-809316-704268/insolvency/practitioners/VM04221441/appointment",
		}

		bsonInsolvency := bson.D{
			{"company_number", "CompanyNumber"},
			{"case_type", "CaseType"},
			{"company_name", "CompanyName"},
			{"practitioners", bsonPractitionerLinksMap},
			{"links", practitionerLinks},
		}

		setupMockResponseForCheckIDsMatch(mt, "168570-809316-704268", "VM04221441")

		mt.AddMockResponses(mtest.CreateCursorResponse(1, "models.InsolvencyResourceDao", mtest.FirstBatch, bson.D{
			{"_id", expectedInsolvency.ID},
			{"transaction_id", expectedInsolvency.TransactionID},
			{"etag", expectedInsolvency.Data.Etag},
			{"kind", expectedInsolvency.Data.Kind},
			{"data", bsonInsolvency},
		}))

		mt.AddMockResponses(mtest.CreateCommandErrorResponse(commandError))

		mt.AddMockResponses(bson.D{
			{"ok", 1},
			{"value", bson.D{
				{"_id", expectedInsolvency.ID},
				{"transaction_id", expectedInsolvency.TransactionID},
				{"etag", expectedInsolvency.Data.Etag},
				{"kind", expectedInsolvency.Data.Kind},
				{"data", bsonInsolvency},
			}},
		})

		mt.AddMockResponses(bson.D{
			{"ok", 1},
			{"nModified", 1},
		})

		mongoService.db = mt.DB
		code, err := mongoService.DeletePractitionerAppointment("168570-809316-704268", "VM04221441", "newEtag")

		assert.Nil(mt, err)
		assert.Equal(mt, code, 204)

	})

<<<<<<< HEAD
	mt.Run("DeletePractitionerAppointment with ModifiedCount zero", func(mt *mtest.T) {
		practitionerLinks := models.PractitionerResourceLinksDao{
			Self:        "",
			Appointment: "/transactions/168570-809316-704268/insolvency/practitioners/VM04221441/appointment",
		}

		bsonInsolvency := bson.D{
			{"company_number", "CompanyNumber"},
			{"case_type", "CaseType"},
			{"company_name", "CompanyName"},
			{"practitioners", bsonPractitionerLinksMap},
			{"links", practitionerLinks},
		}

		setupMockResponseForCheckIDsMatch(mt, "168570-809316-704268", "VM04221441")
=======
	mt.Run("DeletePractitionerAppointment runs with zero ModifiedCount", func(mt *mtest.T) {
		mt.AddMockResponses(mtest.CreateSuccessResponse(
			bson.E{Key: "n", Value: 2},
			bson.E{Key: "nModified", Value: 0},
			bson.E{Key: "upserted", Value: rsSlice},
		))
>>>>>>> 26da79d5

		mt.AddMockResponses(mtest.CreateCursorResponse(1, "models.InsolvencyResourceDao", mtest.FirstBatch, bson.D{
			{"_id", expectedInsolvency.ID},
			{"transaction_id", expectedInsolvency.TransactionID},
			{"etag", expectedInsolvency.Data.Etag},
			{"kind", expectedInsolvency.Data.Kind},
			{"data", bsonInsolvency},
		}))

		mt.AddMockResponses(mtest.CreateCommandErrorResponse(commandError))

		mt.AddMockResponses(bson.D{{"ok", 1}, {"acknowledged", true}, {"n", 1}})

		mt.AddMockResponses(bson.D{
			{"ok", 1},
			{"value", bson.D{
				{"_id", expectedInsolvency.ID},
				{"transaction_id", expectedInsolvency.TransactionID},
				{"etag", expectedInsolvency.Data.Etag},
				{"kind", expectedInsolvency.Data.Kind},
				{"data", bsonInsolvency},
			}},
		})

		mt.AddMockResponses(bson.D{
			{"ok", 1},
			{"nModified", 0},
		})

		mongoService.db = mt.DB
		code, err := mongoService.DeletePractitionerAppointment("168570-809316-704268", "VM04221441", "newEtag")

		assert.NotNil(mt, err)
		assert.Equal(mt, err.Error(), "there was a problem handling your request for transaction id 168570-809316-704268 - not able to update insolvency practitioners VM04221441")
		assert.Equal(mt, code, 404)

	})

	mt.Run("DeletePractitionerAppointment runs failed to delete practitioner after sucessfully deleted appointment", func(mt *mtest.T) {

		practitionerLinks := models.PractitionerResourceLinksDao{
			Self:        "",
			Appointment: "/transactions/168570-809316-704268/insolvency/practitioners/VM04221441/appointment",
		}

		bsonInsolvency := bson.D{
			{"company_number", "CompanyNumber"},
			{"case_type", "CaseType"},
			{"company_name", "CompanyName"},
			{"practitioners", bsonPractitionerLinksMap},
			{"links", practitionerLinks},
		}

		setupMockResponseForCheckIDsMatch(mt, "168570-809316-704268", "VM04221441")

		mt.AddMockResponses(mtest.CreateCursorResponse(1, "models.InsolvencyResourceDao", mtest.FirstBatch, bson.D{
			{"_id", expectedInsolvency.ID},
			{"transaction_id", expectedInsolvency.TransactionID},
			{"etag", expectedInsolvency.Data.Etag},
			{"kind", expectedInsolvency.Data.Kind},
			{"data", bsonInsolvency},
		}))

		mt.AddMockResponses(bson.D{{"ok", 1}, {"acknowledged", true}, {"n", 0}})

		mongoService.db = mt.DB
		code, err := mongoService.DeletePractitionerAppointment("168570-809316-704268", "VM04221441", "newEtag")

		assert.NotNil(mt, err)
		assert.Equal(mt, err.Error(), "there was a problem handling your request for transaction id 168570-809316-704268 - not able to delete practitioners appointment")
		assert.Equal(mt, code, 500)

	})

	mt.Run("DeletePractitionerAppointment runs and failed to fetch insolvency resource", func(mt *mtest.T) {

		setupMockResponseForCheckIDsMatch(mt, "transactionID", "practitionerID")

		mt.AddMockResponses(mtest.CreateSuccessResponse(
			bson.E{Key: "n", Value: 2},
			bson.E{Key: "nModified", Value: 1},
			bson.E{Key: "upserted", Value: rsSlice},
		))

		mt.AddMockResponses(mtest.CreateCursorResponse(1, "models.InsolvencyResourceDao", mtest.FirstBatch, bson.D{
			{"_id", expectedInsolvency.ID},
			{"transaction_id", expectedInsolvency.TransactionID},
			{"etag", expectedInsolvency.Data.Etag},
			{"kind", expectedInsolvency.Data.Kind},
			{"data", bsonInsolvency},
		}))

		mt.AddMockResponses(mtest.CreateCommandErrorResponse(commandError))

		mongoService.db = mt.DB
		code, err := mongoService.DeletePractitionerAppointment("transactionID", "practitionerID", "newEtag")

		assert.NotNil(mt, err)
		assert.Equal(mt, err.Error(), "there was a problem handling your request for transaction id transactionID")
		assert.Equal(mt, code, 500)

	})
}

func TestUnitAddAttachmentToInsolvencyResourceDriver(t *testing.T) {
	t.Parallel()

	mongoService, commandError, expectedInsolvency, opts, _ := setDriverUp()

	mt := mtest.New(t, opts)
	defer mt.Close()

	mt.Run("AddAttachmentToInsolvencyResource runs successfully with findone", func(mt *mtest.T) {
		mt.AddMockResponses(mtest.CreateSuccessResponse(
			bson.E{Key: "n", Value: 2},
			bson.E{Key: "nModified", Value: 1},
			bson.E{Key: "upserted", Value: rsSlice},
		))

		mt.AddMockResponses(mtest.CreateCursorResponse(1, "models.InsolvencyResourceDao", mtest.FirstBatch, bson.D{
			{"_id", expectedInsolvency.ID},
			{"transaction_id", expectedInsolvency.TransactionID},
			{"etag", expectedInsolvency.Data.Etag},
			{"kind", expectedInsolvency.Data.Kind},
			{"data", expectedInsolvency.Data.Practitioners},
		}))

		mt.AddMockResponses(mtest.CreateCommandErrorResponse(commandError))

		mongoService.db = mt.DB
		attachmentDao, err := mongoService.AddAttachmentToInsolvencyResource("transactionID", "fileID", "attachmentType")

		assert.Nil(mt, err)
		assert.NotNil(mt, attachmentDao)
		assert.Equal(mt, attachmentDao.ID, "fileID")
		assert.Equal(mt, attachmentDao.Type, "attachmentType")
		assert.Equal(mt, attachmentDao.Status, "submitted")

	})

	mt.Run("AddAttachmentToInsolvencyResource runs with MatchedCount OR ModifiedCount zero", func(mt *mtest.T) {
		mt.AddMockResponses(mtest.CreateSuccessResponse(
			bson.E{Key: "n", Value: 0},
			bson.E{Key: "nModified", Value: 0},
			bson.E{Key: "upserted", Value: rsSlice},
		))

		mt.AddMockResponses(mtest.CreateCursorResponse(1, "models.InsolvencyResourceDao", mtest.FirstBatch, bson.D{
			{"_id", expectedInsolvency.ID},
			{"transaction_id", expectedInsolvency.TransactionID},
			{"etag", expectedInsolvency.Data.Etag},
			{"kind", expectedInsolvency.Data.Kind},
			{"data", expectedInsolvency.Data.Practitioners},
		}))

		mt.AddMockResponses(mtest.CreateCommandErrorResponse(commandError))

		mongoService.db = mt.DB
		attachmentDao, err := mongoService.AddAttachmentToInsolvencyResource("transactionID", "fileID", "attachmentType")

		assert.NotNil(mt, err)
		assert.Nil(mt, attachmentDao)
		assert.Equal(mt, err.Error(), "no documents updated")
	})

	mt.Run("AddAttachmentToInsolvencyResource runs with error", func(mt *mtest.T) {
		mt.AddMockResponses(mtest.CreateCommandErrorResponse(commandError))

		mongoService.db = mt.DB
		_, err := mongoService.AddAttachmentToInsolvencyResource("transactionID", "fileID", "attachmentType")

		assert.Equal(mt, err.Error(), "error updating mongo for transaction [transactionID]: [(Name) Message]")
	})
}

func TestUnitGetAttachmentResourcesDriver(t *testing.T) {
	t.Parallel()

	mongoService, commandError, expectedInsolvency, opts, _ := setDriverUp()

	bsonPractitionerLinksMap := bson.M{
		"PractionerID1": "PractitionerLink1",
		"PractionerID2": "PractitionerLink2",
	}

	bsonDataAttachment := bson.M{
		"id":     "ID",
		"type":   "type",
		"status": "status",
	}

	bsonAttachmentArrays := bson.A{bsonDataAttachment}

	mt := mtest.New(t, opts)
	defer mt.Close()

	mt.Run("GetAttachmentResources runs successfully", func(mt *mtest.T) {
		bsonInsolvency := bson.D{
			{"company_number", "CompanyNumber"},
			{"case_type", "CaseType"},
			{"company_name", "CompanyName"},
			{"practitioners", bsonPractitionerLinksMap},
			{"attachments", bsonAttachmentArrays},
			{"etag", expectedInsolvency.Data.Etag},
			{"kind", expectedInsolvency.Data.Kind},
		}

		mt.AddMockResponses(mtest.CreateCursorResponse(1, "models.InsolvencyResourceDao", mtest.FirstBatch, bson.D{
			{"_id", expectedInsolvency.ID},
			{"transaction_id", expectedInsolvency.TransactionID},
			{"data", bsonInsolvency},
		}))

		mongoService.db = mt.DB
		attachmentResourceDao, err := mongoService.GetAttachmentResources("transactionID")

		assert.Nil(mt, err)
		assert.NotNil(mt, attachmentResourceDao)
		assert.Equal(mt, attachmentResourceDao[0].ID, "ID")
		assert.Equal(mt, attachmentResourceDao[0].Type, "type")
		assert.Equal(mt, attachmentResourceDao[0].Status, "status")

	})

	mt.Run("GetAttachmentResources runs with attachments Nil", func(mt *mtest.T) {
		bsonInsolvency := bson.D{
			{"company_number", "CompanyNumber"},
			{"case_type", "CaseType"},
			{"company_name", "CompanyName"},
			{"practitioners", bsonPractitionerLinksMap},
			{"attachments", nil},
			{"etag", expectedInsolvency.Data.Etag},
			{"kind", expectedInsolvency.Data.Kind},
		}

		mt.AddMockResponses(mtest.CreateCursorResponse(1, "models.InsolvencyResourceDao", mtest.FirstBatch, bson.D{
			{"_id", expectedInsolvency.ID},
			{"transaction_id", expectedInsolvency.TransactionID},

			{"data", bsonInsolvency},
		}))

		mongoService.db = mt.DB
		attachmentResourceDao, err := mongoService.GetAttachmentResources("transactionID")

		assert.Nil(mt, err)
		assert.NotNil(mt, attachmentResourceDao)
	})

	mt.Run("GetAttachmentResources runs with error", func(mt *mtest.T) {
		mt.AddMockResponses(mtest.CreateCommandErrorResponse(commandError))

		mongoService.db = mt.DB
		_, err := mongoService.GetAttachmentResources("transactionID")

		assert.Equal(mt, err.Error(), "(Name) Message")
	})
}

func TestUnitGetAttachmentFromInsolvencyResourceDriver(t *testing.T) {
	t.Parallel()

	mongoService, commandError, expectedInsolvency, opts, _ := setDriverUp()

	mt := mtest.New(t, opts)
	defer mt.Close()

	mt.Run("GetAttachmentFromInsolvencyResource runs with error", func(mt *mtest.T) {
		mt.AddMockResponses(mtest.CreateCommandErrorResponse(commandError))

		mongoService.db = mt.DB
		_, err := mongoService.GetAttachmentFromInsolvencyResource("transactionID", "fileID")

		assert.Equal(mt, err.Error(), "(Name) Message")
	})

	mt.Run("GetAttachmentFromInsolvencyResource runs successfully", func(mt *mtest.T) {

		bsonPractitionerLinksMap := bson.M{
			"PractionerID1": "PractitionerLink1",
			"PractionerID2": "PractitionerLink2",
		}

		bsonDataAttachment := bson.M{
			"id":     "ID",
			"type":   "type",
			"status": "status",
		}

		bsonAttachmentArrays := bson.A{bsonDataAttachment}

		bsonInsolvency := bson.D{
			{"company_number", "CompanyNumber"},
			{"case_type", "CaseType"},
			{"company_name", "CompanyName"},
			{"practitioners", bsonPractitionerLinksMap},
			{"attachments", bsonAttachmentArrays},
		}

		mt.AddMockResponses(mtest.CreateCursorResponse(1, "models.InsolvencyResourceDao", mtest.FirstBatch, bson.D{
			{"_id", expectedInsolvency.ID},
			{"transaction_id", expectedInsolvency.TransactionID},
			{"etag", expectedInsolvency.Data.Etag},
			{"kind", expectedInsolvency.Data.Kind},
			{"data", bsonInsolvency},
		}))

		mongoService.db = mt.DB
		attachmentResourceDao, err := mongoService.GetAttachmentFromInsolvencyResource("transactionID", "fileID")

		assert.Nil(mt, err)
		assert.NotNil(mt, attachmentResourceDao)
		assert.Equal(mt, attachmentResourceDao.ID, "ID")
		assert.Equal(mt, attachmentResourceDao.Type, "type")
		assert.Equal(mt, attachmentResourceDao.Status, "status")

	})
}

func TestUnitDeleteAttachmentResourceDriver(t *testing.T) {
	t.Parallel()

	mongoService, commandError, expectedInsolvency, opts, _ := setDriverUp()

	bsonPractitionerLinksMap := bson.M{
		"PractionerID1": "PractitionerLink1",
		"PractionerID2": "PractitionerLink2",
	}

	bsonInsolvency := bson.D{
		{"company_number", "CompanyNumber"},
		{"case_type", "CaseType"},
		{"company_name", "CompanyName"},
		{"practitioners", bsonPractitionerLinksMap},
	}

	mt := mtest.New(t, opts)
	defer mt.Close()

	mt.Run("DeleteAttachmentResource runs successfully", func(mt *mtest.T) {
		mt.AddMockResponses(mtest.CreateCursorResponse(1, "models.InsolvencyResourceDao", mtest.FirstBatch, bson.D{
			{"_id", expectedInsolvency.ID},
			{"transaction_id", expectedInsolvency.TransactionID},
			{"etag", expectedInsolvency.Data.Etag},
			{"kind", expectedInsolvency.Data.Kind},
			{"data", bsonInsolvency},
		}))

		mt.AddMockResponses(mtest.CreateCommandErrorResponse(commandError))

		mt.AddMockResponses(mtest.CreateSuccessResponse(
			bson.E{Key: "n", Value: 1},
			bson.E{Key: "nModified", Value: 1},
			bson.E{Key: "upserted", Value: rsSlice},
		))

		mongoService.db = mt.DB
		code, err := mongoService.DeleteAttachmentResource("transactionID", "attachmentID")

		assert.Nil(mt, err)
		assert.Equal(mt, code, 204)

	})

	mt.Run("DeleteAttachmentResource runs with findone error", func(mt *mtest.T) {
		mt.AddMockResponses(mtest.CreateCommandErrorResponse(commandError))

		mongoService.db = mt.DB

		_, err := mongoService.DeleteAttachmentResource("transactionID", "attachmentID")

		assert.Equal(mt, err.Error(), "there was a problem handling your request for transaction id [transactionID]")
	})

	mt.Run("DeleteAttachmentResource runs with error on UpdateOne", func(mt *mtest.T) {
		mt.AddMockResponses(mtest.CreateCursorResponse(1, "models.InsolvencyResourceDao", mtest.FirstBatch, bson.D{
			{"_id", expectedInsolvency.ID},
			{"transaction_id", expectedInsolvency.TransactionID},
			{"etag", expectedInsolvency.Data.Etag},
			{"kind", expectedInsolvency.Data.Kind},
			{"data", bsonInsolvency},
		}))

		mt.AddMockResponses(mtest.CreateCommandErrorResponse(commandError))

		mongoService.db = mt.DB
		code, err := mongoService.DeleteAttachmentResource("transactionID", "attachmentID")

		assert.NotNil(mt, err)
		assert.Equal(mt, err.Error(), "there was a problem handling your request for transaction id [transactionID] - could not delete attachment with id [attachmentID]")
		assert.Equal(mt, code, 500)

	})

	mt.Run("DeleteAttachmentResource runs with zero ModifiedCount", func(mt *mtest.T) {
		mt.AddMockResponses(mtest.CreateCursorResponse(1, "models.InsolvencyResourceDao", mtest.FirstBatch, bson.D{
			{"_id", expectedInsolvency.ID},
			{"transaction_id", expectedInsolvency.TransactionID},
			{"etag", expectedInsolvency.Data.Etag},
			{"kind", expectedInsolvency.Data.Kind},
			{"data", bsonInsolvency},
		}))

		mt.AddMockResponses(bson.D{
			{"ok", 1},
			{"value", bson.D{
				{"_id", expectedInsolvency.ID},
				{"transaction_id", expectedInsolvency.TransactionID},
				{"etag", expectedInsolvency.Data.Etag},
				{"kind", expectedInsolvency.Data.Kind},
				{"data", bsonInsolvency},
			}},
		})

		mt.AddMockResponses(mtest.CreateSuccessResponse(
			bson.E{Key: "n", Value: 1},
			bson.E{Key: "nModified", Value: 0},
			bson.E{Key: "upserted", Value: rsSlice},
		))

		mongoService.db = mt.DB
		code, err := mongoService.DeleteAttachmentResource("transactionID", "attachmentID")

		assert.NotNil(mt, err)
		assert.Equal(mt, err.Error(), "there was a problem handling your request for transaction id [transactionID] - attachment with id [attachmentID] not found")
		assert.Equal(mt, code, 404)

	})

}

func TestUnitCreateResolutionResourceDriver(t *testing.T) {
	t.Parallel()

	mongoService, commandError, expectedInsolvency, opts, _ := setDriverUp()

	mt := mtest.New(t, opts)
	defer mt.Close()

	resolutionResourceDao := models.ResolutionResourceDao{}

	mt.Run("CreateResolutionResource runs with error", func(mt *mtest.T) {
		mt.AddMockResponses(mtest.CreateCommandErrorResponse(commandError))

		mongoService.db = mt.DB
		code, err := mongoService.CreateResolutionResource(&resolutionResourceDao, "transactionID")

		assert.Equal(mt, code, 500)
		assert.Equal(mt, err.Error(), "there was a problem handling your request for transaction id [transactionID]")
	})

	mt.Run("CreateResolutionResource runs successfully with findone", func(mt *mtest.T) {
		mt.AddMockResponses(mtest.CreateCursorResponse(1, "models.InsolvencyResourceDao", mtest.FirstBatch, bson.D{
			{"_id", expectedInsolvency.ID},
			{"transaction_id", expectedInsolvency.TransactionID},
			{"etag", expectedInsolvency.Data.Etag},
			{"kind", expectedInsolvency.Data.Kind},
			{"data", expectedInsolvency.Data},
		}))

		mongoService.db = mt.DB
		code, err := mongoService.CreateResolutionResource(&resolutionResourceDao, "transactionID")

		assert.NotNil(mt, err)
		assert.Equal(mt, err.Error(), "there was a problem handling your request for transaction id [transactionID]")
		assert.Equal(mt, code, 500)
	})

	mt.Run("CreateResolutionResource runs with error on UpdateOne", func(mt *mtest.T) {
		mt.AddMockResponses(mtest.CreateCursorResponse(1, "models.InsolvencyResourceDao", mtest.FirstBatch, bson.D{
			{"_id", expectedInsolvency.ID},
			{"transaction_id", expectedInsolvency.TransactionID},
			{"etag", expectedInsolvency.Data.Etag},
			{"kind", expectedInsolvency.Data.Kind},
			{"data", expectedInsolvency.Data},
		}))

		mt.AddMockResponses(mtest.CreateCommandErrorResponse(commandError))

		mongoService.db = mt.DB
		code, err := mongoService.CreateResolutionResource(&resolutionResourceDao, "transactionID")

		assert.NotNil(mt, err)
		assert.Equal(mt, err.Error(), "there was a problem handling your request for transaction id [transactionID]")
		assert.Equal(mt, code, 500)
	})

	mt.Run("CreateResolutionResource runs with successfully on UpdateOne", func(mt *mtest.T) {
		mt.AddMockResponses(mtest.CreateCursorResponse(1, "models.InsolvencyResourceDao", mtest.FirstBatch, bson.D{
			{"_id", expectedInsolvency.ID},
			{"transaction_id", expectedInsolvency.TransactionID},
			{"data", expectedInsolvency.Data},
		}))

		mt.AddMockResponses(mtest.CreateCommandErrorResponse(commandError))

		mt.AddMockResponses(bson.D{
			{"ok", 1},
			{"nModified", 1},
		})

		mongoService.db = mt.DB
		code, err := mongoService.CreateResolutionResource(&resolutionResourceDao, "transactionID")

		assert.Nil(mt, err)
		assert.Equal(mt, code, 201)
	})
}

func TestUnitCreateStatementOfAffairsResourceDriver(t *testing.T) {
	t.Parallel()

	mongoService, commandError, expectedInsolvency, opts, _ := setDriverUp()

	mt := mtest.New(t, opts)
	defer mt.Close()

	statementOfAffairsResourceDao := models.StatementOfAffairsResourceDao{}

	mt.Run("CreateStatementOfAffairsResource runs successfully with findone", func(mt *mtest.T) {
		mt.AddMockResponses(mtest.CreateCursorResponse(1, "models.InsolvencyResourceDao", mtest.FirstBatch, bson.D{
			{"_id", expectedInsolvency.ID},
			{"transaction_id", expectedInsolvency.TransactionID},
			{"etag", expectedInsolvency.Data.Etag},
			{"kind", expectedInsolvency.Data.Kind},
			{"data", expectedInsolvency.Data},
		}))

		mt.AddMockResponses(bson.D{
			{"ok", 1},
			{"value", bson.D{
				{"_id", expectedInsolvency.ID},
				{"transaction_id", expectedInsolvency.TransactionID},
				{"etag", expectedInsolvency.Data.Etag},
				{"kind", expectedInsolvency.Data.Kind},
				{"data", expectedInsolvency.Data},
			}},
		})

		mt.AddMockResponses(mtest.CreateSuccessResponse(
			bson.E{Key: "n", Value: 1},
			bson.E{Key: "nModified", Value: 0},
			bson.E{Key: "upserted", Value: rsSlice},
		))

		mongoService.db = mt.DB
		code, err := mongoService.CreateStatementOfAffairsResource(&statementOfAffairsResourceDao, "transactionID")

		assert.Nil(mt, err)
		assert.Equal(mt, code, 201)
	})
	mt.Run("CreateStatementOfAffairsResource runs with error in FindOne", func(mt *mtest.T) {
		mt.AddMockResponses(mtest.CreateCommandErrorResponse(commandError))

		mongoService.db = mt.DB
		code, err := mongoService.CreateStatementOfAffairsResource(&statementOfAffairsResourceDao, "transactionID")

		assert.Equal(mt, code, 500)
		assert.Equal(mt, err.Error(), "there was a problem handling your request for transaction id [transactionID]")
	})

	mt.Run("CreateStatementOfAffairsResource runs with error on UpdateOne", func(mt *mtest.T) {
		mt.AddMockResponses(mtest.CreateCursorResponse(1, "models.InsolvencyResourceDao", mtest.FirstBatch, bson.D{
			{"_id", expectedInsolvency.ID},
			{"transaction_id", expectedInsolvency.TransactionID},
			{"etag", expectedInsolvency.Data.Etag},
			{"kind", expectedInsolvency.Data.Kind},
			{"data", expectedInsolvency.Data},
		}))

		mt.AddMockResponses(mtest.CreateCommandErrorResponse(commandError))

		mongoService.db = mt.DB
		code, err := mongoService.CreateStatementOfAffairsResource(&statementOfAffairsResourceDao, "transactionID")

		assert.NotNil(mt, err)
		assert.Equal(mt, err.Error(), "there was a problem handling your request for transaction id [transactionID]")
		assert.Equal(mt, code, 500)
	})

	mt.Run("CreateStatementOfAffairsResource with successfully on UpdateOne", func(mt *mtest.T) {
		mt.AddMockResponses(mtest.CreateCursorResponse(1, "models.InsolvencyResourceDao", mtest.FirstBatch, bson.D{
			{"_id", expectedInsolvency.ID},
			{"transaction_id", expectedInsolvency.TransactionID},
			{"etag", expectedInsolvency.Data.Etag},
			{"kind", expectedInsolvency.Data.Kind},
			{"data", expectedInsolvency.Data},
		}))

		mt.AddMockResponses(mtest.CreateCommandErrorResponse(commandError))

		mt.AddMockResponses(bson.D{
			{"ok", 1},
			{"nModified", 1},
		})

		mongoService.db = mt.DB
		code, err := mongoService.CreateStatementOfAffairsResource(&statementOfAffairsResourceDao, "transactionID")

		assert.Nil(mt, err)
		assert.Equal(mt, code, 201)
	})

}

func TestUnitGetStatementOfAffairsResourceDriver(t *testing.T) {
	t.Parallel()

	mongoService, commandError, expectedInsolvency, opts, _ := setDriverUp()

	bsonData := bson.M{
		"id":               "ID",
		"ip_code":          "IPCode",
		"first_name":       "FirstName",
		"last_name":        "LastName",
		"telephone_number": "TelephoneNumber",
		"email":            "Email",
	}

	bsonDataAttachment := bson.M{
		"id":     "ID",
		"type":   "type",
		"status": "status",
	}

	bsonArrays := bson.A{}
	bsonArrays = append(bsonArrays, bsonData)

	bsonAttachmentArrays := bson.A{}
	bsonAttachmentArrays = append(bsonAttachmentArrays, bsonDataAttachment)

	bsonStatementOfAffairsResourceDao := bson.D{
		{"statement_date", "statement_date"},
		{"attachments", []string{"attachments"}},
	}

	bsonPractitionerLinksMap := bson.M{
		"PractionerID1": "PractitionerLink1",
		"PractionerID2": "PractitionerLink2",
	}

	bsonInsolvency := bson.D{
		{"company_number", "CompanyNumber"},
		{"case_type", "CaseType"},
		{"company_name", "CompanyName"},
		{"practitioners", bsonPractitionerLinksMap},
		{"attachments", bsonAttachmentArrays},
		{"statement-of-affairs", bsonStatementOfAffairsResourceDao},
	}

	mt := mtest.New(t, opts)
	defer mt.Close()

	mt.Run("GetStatementOfAffairsResource runs with error", func(mt *mtest.T) {
		mt.AddMockResponses(mtest.CreateCommandErrorResponse(commandError))

		mongoService.db = mt.DB
		_, err := mongoService.GetStatementOfAffairsResource("transactionID")

		assert.NotNil(mt, err)
		assert.Equal(mt, err.Error(), "(Name) Message")
	})

	mt.Run("GetStatementOfAffairsResource runs successfully with findone", func(mt *mtest.T) {
		mt.AddMockResponses(mtest.CreateCursorResponse(1, "models.InsolvencyResourceDao", mtest.FirstBatch, bson.D{
			{"_id", expectedInsolvency.ID},
			{"transaction_id", expectedInsolvency.TransactionID},
			{"etag", expectedInsolvency.Data.Etag},
			{"kind", expectedInsolvency.Data.Kind},
			{"data", bsonInsolvency},
		}))

		mongoService.db = mt.DB
		statementOfAffairsResourceDao, err := mongoService.GetStatementOfAffairsResource("transactionID")

		assert.Nil(mt, err)
		assert.Equal(mt, statementOfAffairsResourceDao.StatementDate, string("statement_date"))
		assert.Equal(mt, statementOfAffairsResourceDao.Attachments[0], string("attachments"))
	})

	mt.Run("GetStatementOfAffairsResource - no insolvency case found", func(mt *mtest.T) {

		mt.AddMockResponses(mtest.CreateCursorResponse(0, "models.InsolvencyResourceDao", mtest.FirstBatch))
		mongoService.db = mt.DB
		statementOfAffairsDao, err := mongoService.GetStatementOfAffairsResource("transactionID")

		assert.Equal(mt, models.StatementOfAffairsResourceDao{}, statementOfAffairsDao)
		assert.Nil(mt, err)
	})

	mt.Run("GetStatementOfAffairsResource - returned result can't be decoded", func(mt *mtest.T) {
		mt.AddMockResponses(mtest.CreateCursorResponse(1, "models.InsolvencyResourceDao", mtest.FirstBatch, bson.D{
			{Key: "transaction_id", Value: bsonArrays},
		}))

		mongoService.db = mt.DB
		statementOfAffairsDao, err := mongoService.GetStatementOfAffairsResource("transactionID")

		assert.Equal(mt, "error decoding key transaction_id: cannot decode array into a string type", err.Error())
		assert.Equal(mt, models.StatementOfAffairsResourceDao{}, statementOfAffairsDao)
	})

	mt.Run("GetStatementOfAffairsResource - insolvency case contains no statement of affairs", func(mt *mtest.T) {

		bsonInsolvencyNoSOA := bson.D{
			{Key: "company_number", Value: "CompanyNumber"},
			{Key: "case_type", Value: "CaseType"},
			{Key: "company_name", Value: "CompanyName"},
			{Key: "practitioners", Value: bsonPractitionerLinksMap},
			{Key: "attachments", Value: bsonAttachmentArrays},
		}

		mt.AddMockResponses(mtest.CreateCursorResponse(1, "models.InsolvencyResourceDao", mtest.FirstBatch, bson.D{
			{Key: "_id", Value: expectedInsolvency.ID},
			{Key: "transaction_id", Value: expectedInsolvency.TransactionID},
			{Key: "etag", Value: expectedInsolvency.Data.Etag},
			{Key: "kind", Value: expectedInsolvency.Data.Kind},
			{Key: "data", Value: bsonInsolvencyNoSOA},
		}))

		mongoService.db = mt.DB
		statementOfAffairsDao, err := mongoService.GetStatementOfAffairsResource("transactionID")

		assert.Nil(mt, err)
		assert.Equal(mt, models.StatementOfAffairsResourceDao{}, statementOfAffairsDao)
	})
}

func TestUnitDeleteStatementOfAffairsResourceDriver(t *testing.T) {
	t.Parallel()

	mongoService, commandError, expectedInsolvency, opts, _ := setDriverUp()

	bsonPractitionerLinksMap := bson.M{
		"PractionerID1": "PractitionerLink1",
		"PractionerID2": "PractitionerLink2",
	}

	bsonInsolvency := bson.D{
		{"company_number", "CompanyNumber"},
		{"case_type", "CaseType"},
		{"company_name", "CompanyName"},
		{"practitioners", bsonPractitionerLinksMap},
	}

	mt := mtest.New(t, opts)
	defer mt.Close()

	mt.Run("DeleteStatementOfAffairsResource runs with error", func(mt *mtest.T) {
		mt.AddMockResponses(mtest.CreateCommandErrorResponse(commandError))

		mongoService.db = mt.DB

		_, err := mongoService.DeleteStatementOfAffairsResource("transactionID")

		assert.Equal(mt, err.Error(), "there was a problem handling your request for transaction id [transactionID]")
	})

	mt.Run("DeleteStatementOfAffairsResource runs with error on UpdateOne", func(mt *mtest.T) {
		mt.AddMockResponses(mtest.CreateCursorResponse(1, "models.InsolvencyResourceDao", mtest.FirstBatch, bson.D{
			{"_id", expectedInsolvency.ID},
			{"transaction_id", expectedInsolvency.TransactionID},
			{"etag", expectedInsolvency.Data.Etag},
			{"kind", expectedInsolvency.Data.Kind},
			{"data", bsonInsolvency},
		}))

		mt.AddMockResponses(mtest.CreateCommandErrorResponse(commandError))

		mongoService.db = mt.DB
		code, err := mongoService.DeleteStatementOfAffairsResource("transactionID")

		assert.NotNil(mt, err)
		assert.Equal(mt, err.Error(), "there was a problem handling your request for transaction id [transactionID] - could not delete statement of affairs")
		assert.Equal(mt, code, 500)

	})

	mt.Run("DeleteStatementOfAffairsResource runs with zero ModifiedCount", func(mt *mtest.T) {
		mt.AddMockResponses(mtest.CreateCursorResponse(1, "models.InsolvencyResourceDao", mtest.FirstBatch, bson.D{
			{"_id", expectedInsolvency.ID},
			{"transaction_id", expectedInsolvency.TransactionID},
			{"etag", expectedInsolvency.Data.Etag},
			{"kind", expectedInsolvency.Data.Kind},
			{"data", bsonInsolvency},
		}))

		mt.AddMockResponses(mtest.CreateCommandErrorResponse(commandError))

		mt.AddMockResponses(mtest.CreateSuccessResponse(
			bson.E{Key: "n", Value: 1},
			bson.E{Key: "nModified", Value: 0},
			bson.E{Key: "upserted", Value: rsSlice},
		))

		mongoService.db = mt.DB
		code, err := mongoService.DeleteStatementOfAffairsResource("transactionID")

		assert.NotNil(mt, err)
		assert.Equal(mt, err.Error(), "there was a problem handling your request for transaction id [transactionID] - statement of affairs not found")
		assert.Equal(mt, code, 404)

	})

	mt.Run("DeleteStatementOfAffairsResource runs successfully", func(mt *mtest.T) {
		mt.AddMockResponses(mtest.CreateCursorResponse(1, "models.InsolvencyResourceDao", mtest.FirstBatch, bson.D{
			{"_id", expectedInsolvency.ID},
			{"transaction_id", expectedInsolvency.TransactionID},
			{"etag", expectedInsolvency.Data.Etag},
			{"kind", expectedInsolvency.Data.Kind},
			{"data", bsonInsolvency},
		}))

		mt.AddMockResponses(mtest.CreateCommandErrorResponse(commandError))

		mt.AddMockResponses(mtest.CreateSuccessResponse(
			bson.E{Key: "n", Value: 1},
			bson.E{Key: "nModified", Value: 1},
			bson.E{Key: "upserted", Value: rsSlice},
		))

		mongoService.db = mt.DB
		code, err := mongoService.DeleteStatementOfAffairsResource("transactionID")

		assert.Nil(mt, err)
		assert.Equal(mt, code, 204)

	})
}

func TestUnitCreateProgressReportResourceDriver(t *testing.T) {
	t.Parallel()

	mongoService, commandError, expectedInsolvency, opts, _ := setDriverUp()

	progressReportResourceDao := models.ProgressReportResourceDao{}

	mt := mtest.New(t, opts)
	defer mt.Close()

	mt.Run("CreateProgressReportResource with error findone", func(mt *mtest.T) {
		mt.AddMockResponses(mtest.CreateCommandErrorResponse(commandError))

		mongoService.db = mt.DB
		_, err := mongoService.CreateProgressReportResource(&progressReportResourceDao, "transactionID")

		assert.NotNil(mt, err.Error())
		assert.Equal(mt, err.Error(), "there was a problem handling your request for transaction id [transactionID]")
	})

	mt.Run("CreateProgressReportResource with successful created one", func(mt *mtest.T) {
		mt.AddMockResponses(mtest.CreateCursorResponse(1, "models.InsolvencyResourceDao", mtest.FirstBatch, bson.D{
			{"_id", expectedInsolvency.ID},
			{"transaction_id", expectedInsolvency.TransactionID},
			{"etag", expectedInsolvency.Data.Etag},
		}))

		mt.AddMockResponses(mtest.CreateCommandErrorResponse(commandError))

		mt.AddMockResponses(mtest.CreateSuccessResponse(
			bson.E{Key: "n", Value: 1},
			bson.E{Key: "nModified", Value: 1},
			bson.E{Key: "upserted", Value: rsSlice},
		))

		mongoService.db = mt.DB
		code, err := mongoService.CreateProgressReportResource(&progressReportResourceDao, "transactionID")

		assert.Nil(mt, err)
		assert.Equal(mt, code, 201)
	})
}

func TestUnitGetProgressReportResourceDriver(t *testing.T) {
	t.Parallel()

	mongoService, commandError, expectedInsolvency, opts, _ := setDriverUp()

	mt := mtest.New(t, opts)
	defer mt.Close()

	mt.Run("GetProgressReportResource runs successfully", func(mt *mtest.T) {
		bsonprogressReport := bson.D{
			{"from_date", "from_date"},
			{"to_date", "to_date"},
			{"attachments", []string{"attachments"}},
		}
		bsonInsolvencyResourceDaoData := bson.D{
			{"company_number", "company_number"},
			{"case_type", "case_type"},
			{"company_name", "company_name"},
			{"progress-report", bsonprogressReport},
		}

		bsonLink := bson.D{
			{"self", "self"},
		}

		bsonProgress := bson.D{
			{"transaction_id", "transaction_id"},
			{"attachments", "attachments"},
			{"etag", "etag"},
			{"kind", "kind"},
			{"data", bsonInsolvencyResourceDaoData},
			{"links", bsonLink},
		}

		mt.AddMockResponses(mtest.CreateCursorResponse(1, "models.ProgressReportResourceDao", mtest.FirstBatch, bsonProgress))

		mongoService.db = mt.DB
		progressReportResource, err := mongoService.GetProgressReportResource("transactionID")

		assert.Nil(mt, err)
		assert.Equal(mt, progressReportResource.FromDate, string("from_date"))
		assert.Equal(mt, progressReportResource.ToDate, string("to_date"))
		assert.Equal(mt, progressReportResource.Attachments[0], string("attachments"))
	})

	mt.Run("GetProgressReportResource fails on wrong attachment", func(mt *mtest.T) {
		bsonprogressReport := bson.D{
			{"from_date", "from_date"},
			{"to_date", "to_date"},
			{"attachments", "attachments"},
		}
		bsonInsolvencyResourceDaoData := bson.D{
			{"company_number", "company_number"},
			{"case_type", "case_type"},
			{"company_name", "company_name"},
			{"progress-report", bsonprogressReport},
		}

		bsonLink := bson.D{
			{"self", "self"},
		}

		bsonProgress := bson.D{
			{"transaction_id", "transaction_id"},
			{"attachments", "attachments"},
			{"etag", "etag"},
			{"kind", "kind"},
			{"data", bsonInsolvencyResourceDaoData},
			{"links", bsonLink},
		}

		mt.AddMockResponses(mtest.CreateCursorResponse(1, "models.ProgressReportResourceDao", mtest.FirstBatch, bsonProgress))

		mongoService.db = mt.DB
		progressReportResource, err := mongoService.GetProgressReportResource("transactionID")

		assert.NotNil(mt, err)
		assert.Equal(mt, &models.ProgressReportResourceDao{}, progressReportResource)
	})

	mt.Run("GetProgressReportResource runs with error", func(mt *mtest.T) {
		mt.AddMockResponses(mtest.CreateCommandErrorResponse(commandError))

		mongoService.db = mt.DB
		progressReportResource, err := mongoService.GetProgressReportResource("transactionID")

		assert.Equal(mt, err.Error(), "(Name) Message")
		assert.Equal(mt, &models.ProgressReportResourceDao{}, progressReportResource)
	})

	mt.Run("GetProgressReportResource - no insolvency case found", func(mt *mtest.T) {

		mt.AddMockResponses(mtest.CreateCursorResponse(0, "models.InsolvencyResourceDao", mtest.FirstBatch))
		mongoService.db = mt.DB
		progressReportDao, err := mongoService.GetProgressReportResource("transactionID")

		assert.Equal(mt, &models.ProgressReportResourceDao{}, progressReportDao)
		assert.Nil(mt, err)
	})

	mt.Run("GetProgressReportResource - insolvency case contains no progress report", func(mt *mtest.T) {

		bsonInsolvencyResourceDaoData := bson.D{
			{Key: "company_number", Value: "company_number"},
			{Key: "case_type", Value: "case_type"},
			{Key: "company_name", Value: "company_name"},
		}

		mt.AddMockResponses(mtest.CreateCursorResponse(1, "models.InsolvencyResourceDao", mtest.FirstBatch, bson.D{
			{Key: "_id", Value: expectedInsolvency.ID},
			{Key: "transaction_id", Value: expectedInsolvency.TransactionID},
			{Key: "etag", Value: expectedInsolvency.Data.Etag},
			{Key: "kind", Value: expectedInsolvency.Data.Kind},
			{Key: "links", Value: expectedInsolvency.Data.Links},
			{Key: "data", Value: bsonInsolvencyResourceDaoData},
		}))

		mongoService.db = mt.DB
		progressReportDao, err := mongoService.GetProgressReportResource("transactionID")

		assert.Nil(mt, err)
		assert.Equal(mt, &models.ProgressReportResourceDao{}, progressReportDao)
	})

}

func TestUnitDeleteProgressReportResourceDriver(t *testing.T) {
	t.Parallel()

	mongoService, commandError, expectedInsolvency, opts, _ := setDriverUp()

	bsonData := bson.M{
		"id":               "ID",
		"ip_code":          "IPCode",
		"first_name":       "FirstName",
		"last_name":        "LastName",
		"telephone_number": "TelephoneNumber",
		"email":            "Email",
	}

	bsonArrays := bson.A{}
	bsonArrays = append(bsonArrays, bsonData)
	bsonInsolvency := bson.D{
		{"company_number", "CompanyNumber"},
		{"case_type", "CaseType"},
		{"company_name", "CompanyName"},
		{"practitioners", bsonArrays},
	}

	mt := mtest.New(t, opts)
	defer mt.Close()

	mt.Run("DeleteProgressReportResource runs with error", func(mt *mtest.T) {
		mt.AddMockResponses(mtest.CreateCommandErrorResponse(commandError))

		mongoService.db = mt.DB

		_, err := mongoService.DeleteProgressReportResource("transactionID")

		assert.Equal(mt, err.Error(), "there was a problem handling your request for transaction id [transactionID]")
	})

	mt.Run("DeleteProgressReportResource runs with error on UpdateOne", func(mt *mtest.T) {
		mt.AddMockResponses(mtest.CreateCursorResponse(1, "models.InsolvencyResourceDao", mtest.FirstBatch, bson.D{
			{"_id", expectedInsolvency.ID},
			{"transaction_id", expectedInsolvency.TransactionID},
			{"etag", expectedInsolvency.Data.Etag},
			{"kind", expectedInsolvency.Data.Kind},
			{"data", bsonInsolvency},
		}))

		mt.AddMockResponses(mtest.CreateCommandErrorResponse(commandError))

		mongoService.db = mt.DB
		code, err := mongoService.DeleteProgressReportResource("transactionID")

		assert.NotNil(mt, err)
		assert.Equal(mt, err.Error(), "there was a problem handling your request for transaction id [transactionID] - could not delete progress report")
		assert.Equal(mt, code, 500)

	})

	mt.Run("DeleteProgressReportResource runs with zero ModifiedCount", func(mt *mtest.T) {
		mt.AddMockResponses(mtest.CreateCursorResponse(1, "models.InsolvencyResourceDao", mtest.FirstBatch, bson.D{
			{"_id", expectedInsolvency.ID},
			{"transaction_id", expectedInsolvency.TransactionID},
			{"etag", expectedInsolvency.Data.Etag},
			{"kind", expectedInsolvency.Data.Kind},
			{"data", bsonInsolvency},
		}))

		mt.AddMockResponses(mtest.CreateCommandErrorResponse(commandError))

		mt.AddMockResponses(mtest.CreateSuccessResponse(
			bson.E{Key: "n", Value: 1},
			bson.E{Key: "nModified", Value: 0},
			bson.E{Key: "upserted", Value: rsSlice},
		))

		mongoService.db = mt.DB
		code, err := mongoService.DeleteProgressReportResource("transactionID")

		assert.NotNil(mt, err)
		assert.Equal(mt, err.Error(), "there was a problem handling your request for transaction id [transactionID] - progress report not found")
		assert.Equal(mt, code, 404)

	})

	mt.Run("DeleteProgressReportResource runs successfully", func(mt *mtest.T) {
		mt.AddMockResponses(mtest.CreateCursorResponse(1, "models.InsolvencyResourceDao", mtest.FirstBatch, bson.D{
			{"_id", expectedInsolvency.ID},
			{"transaction_id", expectedInsolvency.TransactionID},
			{"etag", expectedInsolvency.Data.Etag},
			{"kind", expectedInsolvency.Data.Kind},
			{"data", bsonInsolvency},
		}))

		mt.AddMockResponses(mtest.CreateCommandErrorResponse(commandError))

		mt.AddMockResponses(mtest.CreateSuccessResponse(
			bson.E{Key: "n", Value: 1},
			bson.E{Key: "nModified", Value: 1},
			bson.E{Key: "upserted", Value: rsSlice},
		))

		mongoService.db = mt.DB
		code, err := mongoService.DeleteProgressReportResource("transactionID")

		assert.Nil(mt, err)
		assert.Equal(mt, code, 204)

	})
}

func TestUnitGetResolutionResourceDriver(t *testing.T) {
	t.Parallel()

	mongoService, commandError, expectedInsolvency, opts, _ := setDriverUp()

	mt := mtest.New(t, opts)
	defer mt.Close()

	bsonData := bson.M{
		"id":               "ID",
		"ip_code":          "IPCode",
		"first_name":       "FirstName",
		"last_name":        "LastName",
		"telephone_number": "TelephoneNumber",
		"email":            "Email",
	}

	bsonDataAttachment := bson.M{
		"id":     "ID",
		"type":   "type",
		"status": "status",
	}

	bsonArrays := bson.A{}
	bsonArrays = append(bsonArrays, bsonData)

	bsonAttachmentArrays := bson.A{}
	bsonAttachmentArrays = append(bsonAttachmentArrays, bsonDataAttachment)

	bsonStatementOfAffairsResourceDao := bson.D{
		{"statement_date", "statement_date"},
		{"attachments", []string{"attachments"}},
	}

	bsonResolution := bson.D{
		{"etag", "etag"},
		{"kind", "kind"},
		{"date_of_resolution", "date_of_resolution"},
		{"attachments", []string{"attachments"}},
	}

	bsonPractitionerLinksMap := bson.M{
		"PractionerID1": "PractitionerLink1",
		"PractionerID2": "PractitionerLink2",
	}

	bsonInsolvency := bson.D{
		{"company_number", "CompanyNumber"},
		{"case_type", "CaseType"},
		{"company_name", "CompanyName"},
		{"practitioners", bsonPractitionerLinksMap},
		{"attachments", bsonAttachmentArrays},
		{"resolution", bsonResolution},
		{"statement-of-affairs", bsonStatementOfAffairsResourceDao},
	}

	bsonInsolvencyNoResolution := bson.D{
		{Key: "company_number", Value: "CompanyNumber"},
		{Key: "case_type", Value: "CaseType"},
		{Key: "company_name", Value: "CompanyName"},
		{Key: "practitioners", Value: bsonPractitionerLinksMap},
		{Key: "attachments", Value: bsonAttachmentArrays},
		{Key: "statement-of-affairs", Value: bsonStatementOfAffairsResourceDao},
	}

	mt.Run("GetResolutionResource runs with error", func(mt *mtest.T) {
		mt.AddMockResponses(mtest.CreateCommandErrorResponse(commandError))

		mongoService.db = mt.DB
		code, err := mongoService.GetResolutionResource("transactionID")

		assert.NotNil(mt, code)
		assert.Equal(mt, err.Error(), "(Name) Message")
	})

	mt.Run("GetResolutionResource - no insolvency case found", func(mt *mtest.T) {

		mt.AddMockResponses(mtest.CreateCursorResponse(0, "models.InsolvencyResourceDao", mtest.FirstBatch))
		mongoService.db = mt.DB
		resolutionDao, err := mongoService.GetResolutionResource("transactionID")

		assert.Equal(mt, models.ResolutionResourceDao{}, resolutionDao)
		assert.Nil(mt, err)
	})

	mt.Run("GetResolutionResource - returned result can't be decoded", func(mt *mtest.T) {
		mt.AddMockResponses(mtest.CreateCursorResponse(1, "models.InsolvencyResourceDao", mtest.FirstBatch, bson.D{
			{Key: "transaction_id", Value: bsonArrays},
		}))

		mongoService.db = mt.DB
		resolutionDao, err := mongoService.GetResolutionResource("transactionID")

		assert.Equal(mt, "error decoding key transaction_id: cannot decode array into a string type", err.Error())
		assert.Equal(mt, models.ResolutionResourceDao{}, resolutionDao)
	})

	mt.Run("GetResolutionResource - insolvency case contains no resolution", func(mt *mtest.T) {
		mt.AddMockResponses(mtest.CreateCursorResponse(1, "models.InsolvencyResourceDao", mtest.FirstBatch, bson.D{
			{Key: "_id", Value: expectedInsolvency.ID},
			{Key: "transaction_id", Value: expectedInsolvency.TransactionID},
			{Key: "etag", Value: expectedInsolvency.Data.Etag},
			{Key: "kind", Value: expectedInsolvency.Data.Kind},
			{Key: "data", Value: bsonInsolvencyNoResolution},
		}))

		mongoService.db = mt.DB
		resolutionDao, err := mongoService.GetResolutionResource("transactionID")

		assert.Nil(mt, err)
		assert.Equal(mt, models.ResolutionResourceDao{}, resolutionDao)
	})

	mt.Run("GetResolutionResource runs successfully with findone", func(mt *mtest.T) {
		mt.AddMockResponses(mtest.CreateCursorResponse(1, "models.InsolvencyResourceDao", mtest.FirstBatch, bson.D{
			{"_id", expectedInsolvency.ID},
			{"transaction_id", expectedInsolvency.TransactionID},
			{"etag", expectedInsolvency.Data.Etag},
			{"kind", expectedInsolvency.Data.Kind},
			{"data", bsonInsolvency},
		}))

		mongoService.db = mt.DB
		resolutionDao, err := mongoService.GetResolutionResource("transactionID")

		assert.Nil(mt, err)
		assert.NotNil(mt, resolutionDao.DateOfResolution)
	})
}

func TestUnitDeleteResolutionResourceDriver(t *testing.T) {
	t.Parallel()

	mongoService, commandError, expectedInsolvency, opts, _ := setDriverUp()

	mt := mtest.New(t, opts)
	defer mt.Close()

	bsonData := bson.M{
		"id":               "ID",
		"ip_code":          "IPCode",
		"first_name":       "FirstName",
		"last_name":        "LastName",
		"telephone_number": "TelephoneNumber",
		"email":            "Email",
	}

	bsonArrays := bson.A{}
	bsonArrays = append(bsonArrays, bsonData)
	bsonInsolvency := bson.D{
		{"company_number", "CompanyNumber"},
		{"case_type", "CaseType"},
		{"company_name", "CompanyName"},
		{"practitioners", bsonArrays},
	}

	mt.Run("DeleteResolutionResource runs with error", func(mt *mtest.T) {
		mt.AddMockResponses(mtest.CreateCommandErrorResponse(commandError))

		mongoService.db = mt.DB

		_, err := mongoService.DeleteResolutionResource("transactionID")

		assert.Equal(mt, err.Error(), "there was a problem handling your request for transaction id [transactionID]")
	})

	mt.Run("DeleteResolutionResource runs with error on UpdateOne", func(mt *mtest.T) {
		mt.AddMockResponses(mtest.CreateCursorResponse(1, "models.InsolvencyResourceDao", mtest.FirstBatch, bson.D{
			{"_id", expectedInsolvency.ID},
			{"transaction_id", expectedInsolvency.TransactionID},
			{"etag", expectedInsolvency.Data.Etag},
			{"kind", expectedInsolvency.Data.Kind},
			{"data", bsonInsolvency},
		}))

		mt.AddMockResponses(mtest.CreateCommandErrorResponse(commandError))

		mongoService.db = mt.DB
		code, err := mongoService.DeleteResolutionResource("transactionID")

		assert.NotNil(mt, err)
		assert.Equal(mt, err.Error(), "there was a problem handling your request for transaction id [transactionID] - could not delete resolution")
		assert.Equal(mt, code, 500)

	})

	mt.Run("DeleteResolutionResource runs with zero ModifiedCount", func(mt *mtest.T) {
		mt.AddMockResponses(mtest.CreateCursorResponse(1, "models.InsolvencyResourceDao", mtest.FirstBatch, bson.D{
			{"_id", expectedInsolvency.ID},
			{"transaction_id", expectedInsolvency.TransactionID},
			{"etag", expectedInsolvency.Data.Etag},
			{"kind", expectedInsolvency.Data.Kind},
			{"data", bsonInsolvency},
		}))

		mt.AddMockResponses(mtest.CreateCommandErrorResponse(commandError))

		mt.AddMockResponses(mtest.CreateSuccessResponse(
			bson.E{Key: "n", Value: 1},
			bson.E{Key: "nModified", Value: 0},
			bson.E{Key: "upserted", Value: rsSlice},
		))

		mongoService.db = mt.DB
		code, err := mongoService.DeleteResolutionResource("transactionID")

		assert.NotNil(mt, err)
		assert.Equal(mt, err.Error(), "there was a problem handling your request for transaction id [transactionID] - resolution not found")
		assert.Equal(mt, code, 404)

	})

	mt.Run("DeleteResolutionResource runs successfully", func(mt *mtest.T) {
		mt.AddMockResponses(mtest.CreateCursorResponse(1, "models.InsolvencyResourceDao", mtest.FirstBatch, bson.D{
			{"_id", expectedInsolvency.ID},
			{"transaction_id", expectedInsolvency.TransactionID},
			{"etag", expectedInsolvency.Data.Etag},
			{"kind", expectedInsolvency.Data.Kind},
			{"data", bsonInsolvency},
		}))

		mt.AddMockResponses(mtest.CreateCommandErrorResponse(commandError))

		mt.AddMockResponses(mtest.CreateSuccessResponse(
			bson.E{Key: "n", Value: 1},
			bson.E{Key: "nModified", Value: 1},
			bson.E{Key: "upserted", Value: rsSlice},
		))

		mongoService.db = mt.DB
		code, err := mongoService.DeleteResolutionResource("transactionID")

		assert.Nil(mt, err)
		assert.Equal(mt, code, 204)

	})
}<|MERGE_RESOLUTION|>--- conflicted
+++ resolved
@@ -1075,17 +1075,7 @@
 
 	})
 
-<<<<<<< HEAD
 	mt.Run("DeletePractitioner runs failed to delete appointment", func(mt *mtest.T) {
-=======
-	mt.Run("AppointPractitioner runs with zero ModifiedCount", func(mt *mtest.T) {
-		mt.AddMockResponses(mtest.CreateSuccessResponse(
-			bson.E{Key: "n", Value: 2},
-			bson.E{Key: "nModified", Value: 0},
-			bson.E{Key: "upserted", Value: rsSlice},
-		))
-
->>>>>>> 26da79d5
 		mt.AddMockResponses(mtest.CreateCursorResponse(1, "models.InsolvencyResourceDao", mtest.FirstBatch, bson.D{
 			{"_id", expectedInsolvency.ID},
 			{"transaction_id", expectedInsolvency.TransactionID},
@@ -1108,17 +1098,8 @@
 	})
 }
 
-<<<<<<< HEAD
 func TestUnitUpdatePractitionerAppointmentDriver(t *testing.T) {
 	t.Parallel()
-=======
-	mt.Run("AppointPractitioner runs successfully", func(mt *mtest.T) {
-		mt.AddMockResponses(mtest.CreateSuccessResponse(
-			bson.E{Key: "n", Value: 2},
-			bson.E{Key: "nModified", Value: 1},
-			bson.E{Key: "upserted", Value: rsSlice},
-		))
->>>>>>> 26da79d5
 
 	mongoService, commandError, _, opts, _ := setDriverUp()
 
@@ -1275,7 +1256,6 @@
 
 	})
 
-<<<<<<< HEAD
 	mt.Run("DeletePractitionerAppointment with ModifiedCount zero", func(mt *mtest.T) {
 		practitionerLinks := models.PractitionerResourceLinksDao{
 			Self:        "",
@@ -1291,14 +1271,6 @@
 		}
 
 		setupMockResponseForCheckIDsMatch(mt, "168570-809316-704268", "VM04221441")
-=======
-	mt.Run("DeletePractitionerAppointment runs with zero ModifiedCount", func(mt *mtest.T) {
-		mt.AddMockResponses(mtest.CreateSuccessResponse(
-			bson.E{Key: "n", Value: 2},
-			bson.E{Key: "nModified", Value: 0},
-			bson.E{Key: "upserted", Value: rsSlice},
-		))
->>>>>>> 26da79d5
 
 		mt.AddMockResponses(mtest.CreateCursorResponse(1, "models.InsolvencyResourceDao", mtest.FirstBatch, bson.D{
 			{"_id", expectedInsolvency.ID},
